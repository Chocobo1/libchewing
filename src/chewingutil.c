/**
 * chewingutil.c
 *
 * Copyright (c) 1999, 2000, 2001
 *	Lu-chuan Kung and Kang-pen Chen.
 *	All rights reserved.
 *
 * Copyright (c) 2004, 2005, 2006, 2008, 2010, 2011
 *	libchewing Core Team. See ChangeLog for details.
 *
 * See the file "COPYING" for information on usage and redistribution
 * of this file.
 */

/* This file is encoded in UTF-8 */

#include <ctype.h>
#include <string.h>
#include <stdio.h>
#include <assert.h>
#include <stdlib.h>

#include "chewing-utf8-util.h"
#include "global.h"
#include "global-private.h"
#include "chewingutil.h"
#include "zuin-private.h"
#include "choice-private.h"
#include "tree-private.h"
#include "userphrase-private.h"
#include "private.h"

extern const char *zhuin_tab[]; 
static void MakePreferInterval( ChewingData *pgdata );
static void ShiftInterval( ChewingOutput *pgo, ChewingData *pgdata );
static int ChewingKillSelectIntervalAcross( int cursor, ChewingData *pgdata );

static int FindSymbolKey( const char *symbol );

static const char G_EASY_SYMBOL_KEY[EASY_SYMBOL_KEY_TAB_LEN] = {
	'0', '1', '2', '3', '4', '5', '6', '7', '8', '9',
	'A', 'B', 'C', 'D', 'E', 'F', 'G', 'H', 'I', 'J',
	'K', 'L', 'M', 'N', 'O', 'P', 'Q', 'R', 'S', 'T',
	'U', 'V', 'W', 'X', 'Y', 'Z'
};

static int FindEasySymbolIndex( char ch )
{
	int lo, hi, mid;

	lo = 0;
	hi = EASY_SYMBOL_KEY_TAB_LEN - 1;
	while ( lo <= hi ) {
		mid = (hi - lo) / 2 + lo;
		if ( ch > G_EASY_SYMBOL_KEY[ mid ] ) {
			lo = mid + 1;
			continue;
		}
		else if ( ch < G_EASY_SYMBOL_KEY[ mid ] ) {
			hi = mid - 1;
			continue;
		}
		return mid;
	}
	return -1;
}

void SetUpdatePhraseMsg(
		ChewingData *pgdata, char *addWordSeq,
		int len, int state )
{
	/* 加入： */
	uint32_t insert[] = { 0x52A0, 0x5165, 0xFF1A };
	/* 已有： */
	uint32_t modify[] = { 0x5DF2, 0x6709, 0xFF1A };
	int begin = 3, i;

	pgdata->showMsgLen = begin + len;
	if ( state == USER_UPDATE_INSERT ) {
		memcpy( pgdata->showMsg, insert, sizeof(insert) );
	}
	else {
		memcpy( pgdata->showMsg, modify, sizeof(modify) );
	}
	for ( i = 0; i < len; i++ ) {
		pgdata->showMsg[ begin + i ] =
			u8tou32( ueStrSeek( addWordSeq, i ) );
	}
}

int NoSymbolBetween( ChewingData *pgdata, int begin, int end )
{
	int i, nChi, k;

	/* find the beginning index in the chiSymbolBuf */
	for ( nChi = i = 0; i < pgdata->chiSymbolBufLen && nChi < begin; i++ )
		/* it is Chinese word */
		if ( pgdata->chiSymbolBuf[ i ] == 0 )
			nChi++;

	for ( k = i + 1; k < pgdata->chiSymbolBufLen && k <= end; k++ )
		/*  not a Chinese word */
		if ( pgdata->chiSymbolBuf[ i ] != 0 )
			return 0;

	return 1;
}

int ChewingIsEntering( ChewingData *pgdata )
{
	if ( pgdata->choiceInfo.isSymbol )
		return 1;
	return (
		pgdata->chiSymbolBufLen != 0 || 
		ZuinIsEntering( &( pgdata->zuinData ) ) );
}

#define CEIL_DIV(a,b) ((a + b - 1) / b)

int HaninSymbolInput( ChewingData *pgdata )
{
	unsigned int i;

	ChoiceInfo *pci = &( pgdata->choiceInfo );
	AvailInfo *pai = &( pgdata->availInfo );
	int candPerPage = pgdata->config.candPerPage;

	/* No available symbol table */
	if ( ! pgdata->static_data.symbol_table )
		return ZUIN_ABSORB;

	pci->nTotalChoice = 0;
	for ( i = 0; i < pgdata->static_data.n_symbol_entry; i++ ) {
		u8tou32cpy( pci->totalChoiceStr[ pci->nTotalChoice ],
			    pgdata->static_data.symbol_table[ i ]->category,
			    ueStrLen( pgdata->static_data.symbol_table[ i ]->category ) );
		pci->nTotalChoice++; 
	}
	pai->avail[ 0 ].len = 1;
	pai->avail[ 0 ].id = -1;  
	pai->nAvail = 1;
	pai->currentAvail = 0;
	pci->nChoicePerPage = candPerPage;
	pci->nPage = CEIL_DIV( pci->nTotalChoice, pci->nChoicePerPage );
	pci->pageNo = 0;
	pci->isSymbol = 1;
	return ZUIN_ABSORB;
}

static int _Inner_InternalSpecialSymbol(
		int key, ChewingData *pgdata, 
		char symkey, char *chibuf )
{
	int kbtype;

	if ( key == symkey && NULL != chibuf ) {
		memmove( 
			&( pgdata->chiSymbolBuf[ pgdata->chiSymbolCursor + 1 ] ),
			&( pgdata->chiSymbolBuf[ pgdata->chiSymbolCursor ] ),
			sizeof( uint32_t ) * ( pgdata->chiSymbolBufLen - pgdata->chiSymbolCursor ) );

		pgdata->chiSymbolBuf[ pgdata->chiSymbolCursor ] = u8tou32( chibuf );
		/* Save Symbol Key */
		memmove( 
			&( pgdata->symbolKeyBuf[ pgdata->chiSymbolCursor + 1 ] ),
			&( pgdata->symbolKeyBuf[ pgdata->chiSymbolCursor ] ),
			sizeof( pgdata->symbolKeyBuf[0] ) * 
			( pgdata->chiSymbolBufLen - pgdata->chiSymbolCursor ) );
		pgdata->symbolKeyBuf[ pgdata->chiSymbolCursor ] = key;
		pgdata->bUserArrCnnct[ PhoneSeqCursor( pgdata ) ] = 0;
		pgdata->chiSymbolCursor++;
		pgdata->chiSymbolBufLen++;
		/* reset Zuin data */
		/* Don't forget the kbtype */
		kbtype = pgdata->zuinData.kbtype;
		memset( &( pgdata->zuinData ), 0, sizeof( ZuinData ) );
		pgdata->zuinData.kbtype = kbtype;
		return 1;
	}
	return 0;
}

static int InternalSpecialSymbol(
		int key, ChewingData *pgdata,
		int nSpecial, const char keybuf[], char *chibuf[] )
{
	int i, rtn = ZUIN_IGNORE; /* very strange and difficult to understand */

	for ( i = 0; i < nSpecial; i++ ) {
		if ( 1 == _Inner_InternalSpecialSymbol( key, pgdata, keybuf[ i ], chibuf[ i ]) ) {
			rtn = ZUIN_ABSORB;
			break;
		}
	}
	return rtn;
}

int SpecialSymbolInput( int key, ChewingData *pgdata )
{
	static char keybuf[] = {
		'[', ']', '{', '}', '\'','<', ':', '\"', '>',
		'~', '!', '@', '#', '$', '%', '^', '&', '*',
		'(', ')', '_', '+', '=','\\', '|', '?',
		',', '.', ';'
	};

	static char *chibuf[] = {
		"\xE3\x80\x8C", "\xE3\x80\x8D", "\xE3\x80\x8E", "\xE3\x80\x8F",
			/* "「", "」", "『", "』" */
		"\xE3\x80\x81", "\xEF\xBC\x8C", "\xEF\xBC\x9A", "\xEF\xBC\x9B",
			/* "、", "，", "：", "；" */
		"\xE3\x80\x82", "\xEF\xBD\x9E", "\xEF\xBC\x81", "\xEF\xBC\xA0",
			/* "。", "～", "！", "＠" */
		"\xEF\xBC\x83", "\xEF\xBC\x84", "\xEF\xBC\x85", "\xEF\xB8\xBF",
			/* "＃", "＄", "％", "︿" */
		"\xEF\xBC\x86", "\xEF\xBC\x8A", "\xEF\xBC\x88", "\xEF\xBC\x89",
			/* "＆", "＊", "（", "）" */
		"\xEF\xB9\x8D", "\xEF\xBC\x8B", "\xEF\xBC\x9D", "\xEF\xBC\xBC",
			/* "﹍", "＋", "＝", "＼" */
		"\xEF\xBD\x9C", "\xEF\xBC\x9F", "\xEF\xBC\x8C", "\xE3\x80\x82",
			/* "｜", "？", "，", "。" */
		"\xEF\xBC\x9B"
			/* "；" */
	};
	static int nSpecial = 29;
	return InternalSpecialSymbol( key, pgdata, nSpecial, keybuf, chibuf );
}

int FullShapeSymbolInput( int key, ChewingData *pgdata )
{
	int rtn;
	static char keybuf[] = {
		'0', '1', '2', '3',  '4',  '5', '6', '7', '8', '9',
		'a', 'b', 'c', 'd',  'e',  'f', 'g', 'h', 'i', 'j',
		'k', 'l', 'm', 'n',  'o',  'p', 'q', 'r', 's', 't',
		'u', 'v', 'w', 'x',  'y',  'z', 'A', 'B', 'C', 'D',
		'E', 'F', 'G', 'H',  'I',  'J', 'K', 'L', 'M', 'N',
		'O', 'P', 'Q', 'R',  'S',  'T', 'U', 'V', 'W', 'X',
		'Y', 'Z', ' ', '\"', '\'', '/', '<', '>', '`', '[',
		']', '{', '}', '+',  '-'
	};
	static char* chibuf[] = {
		"\xEF\xBC\x90","\xEF\xBC\x91","\xEF\xBC\x92","\xEF\xBC\x93",
			/* "０","１","２","３" */
		"\xEF\xBC\x94","\xEF\xBC\x95","\xEF\xBC\x96","\xEF\xBC\x97",
			/* "４","５","６","７" */
		"\xEF\xBC\x98","\xEF\xBC\x99","\xEF\xBD\x81","\xEF\xBD\x82",
			/* "８","９","ａ","ｂ" */
		"\xEF\xBD\x83","\xEF\xBD\x84","\xEF\xBD\x85","\xEF\xBD\x86",
			/* "ｃ","ｄ","ｅ","ｆ" */
		"\xEF\xBD\x87","\xEF\xBD\x88","\xEF\xBD\x89","\xEF\xBD\x8A",
			/* "ｇ","ｈ","ｉ","ｊ" */
		"\xEF\xBD\x8B","\xEF\xBD\x8C","\xEF\xBD\x8D","\xEF\xBD\x8E",
			/* "ｋ","ｌ","ｍ","ｎ" */
		"\xEF\xBD\x8F","\xEF\xBD\x90","\xEF\xBD\x91","\xEF\xBD\x92",
			/* "ｏ","ｐ","ｑ","ｒ" */
		"\xEF\xBD\x93","\xEF\xBD\x94","\xEF\xBD\x95","\xEF\xBD\x96",
			/* "ｓ","ｔ","ｕ","ｖ" */
		"\xEF\xBD\x97","\xEF\xBD\x98","\xEF\xBD\x99","\xEF\xBD\x9A",
			/* "ｗ","ｘ","ｙ","ｚ" */
		"\xEF\xBC\xA1","\xEF\xBC\xA2","\xEF\xBC\xA3","\xEF\xBC\xA4",
			/* "Ａ","Ｂ","Ｃ","Ｄ" */
		"\xEF\xBC\xA5","\xEF\xBC\xA6","\xEF\xBC\xA7","\xEF\xBC\xA8",
			/* "Ｅ","Ｆ","Ｇ","Ｈ" */
		"\xEF\xBC\xA9","\xEF\xBC\xAA","\xEF\xBC\xAB","\xEF\xBC\xAC",
			/* "Ｉ","Ｊ","Ｋ","Ｌ" */
		"\xEF\xBC\xAD","\xEF\xBC\xAE","\xEF\xBC\xAF","\xEF\xBC\xB0",
			/* "Ｍ","Ｎ","Ｏ","Ｐ" */
		"\xEF\xBC\xB1","\xEF\xBC\xB2","\xEF\xBC\xB3","\xEF\xBC\xB4",
			/* "Ｑ","Ｒ","Ｓ","Ｔ" */
		"\xEF\xBC\xB5","\xEF\xBC\xB6","\xEF\xBC\xB7","\xEF\xBC\xB8",
			/* "Ｕ","Ｖ","Ｗ","Ｘ" */
		"\xEF\xBC\xB9","\xEF\xBC\xBA","\xE3\x80\x80","\xE2\x80\x9D",
			/* "Ｙ","Ｚ","　","”" */
		"\xE2\x80\x99","\xEF\xBC\x8F","\xEF\xBC\x9C","\xEF\xBC\x9E",
			/* "’","／","＜","＞" */
		"\xE2\x80\xB5","\xE3\x80\x94","\xE3\x80\x95","\xEF\xBD\x9B",
			/* "‵","〔""〕","｛" */
		"\xEF\xBD\x9D","\xEF\xBC\x8B","\xEF\xBC\x8D"
			/* "｝","＋","－" */
	};
	static int nSpecial = sizeof( keybuf ) / sizeof( char );
	rtn = InternalSpecialSymbol( key, pgdata, nSpecial, keybuf, chibuf );
	if ( rtn == ZUIN_IGNORE )
		rtn = SpecialSymbolInput( key, pgdata );
	return (rtn == ZUIN_IGNORE ? SYMBOL_KEY_ERROR : SYMBOL_KEY_OK);
}

int EasySymbolInput( int key, ChewingData *pgdata )
{
	int rtn, loop, _index;
	char wordbuf[ 8 ];

	int nSpecial = EASY_SYMBOL_KEY_TAB_LEN / sizeof( char );

	_index = FindEasySymbolIndex( key );
	if ( -1 != _index ) {
		for ( loop = 0; loop < pgdata->static_data.g_easy_symbol_num[ _index ]; ++loop ) {
			ueStrNCpy( wordbuf, 
				ueStrSeek( pgdata->static_data.g_easy_symbol_value[ _index ],
					loop),
				1, 1 );
			rtn = _Inner_InternalSpecialSymbol(
					key, pgdata, key, wordbuf );
		}
		return SYMBOL_KEY_OK;
	}

	rtn = InternalSpecialSymbol( 
			key, pgdata, nSpecial, 
			G_EASY_SYMBOL_KEY, pgdata->static_data.g_easy_symbol_value );
	if ( rtn == ZUIN_IGNORE )
		rtn = SpecialSymbolInput( key, pgdata );
	return ( rtn == ZUIN_IGNORE ? SYMBOL_KEY_ERROR : SYMBOL_KEY_OK );
}

#if 0
int SpecialEtenSymbolInput( int key, ChewingData *pgdata )
{
	static char keybuf[] = {
		17, 23, 5, 18, 20, 25, 21, 9, 15, 16,
		1, 19, 4, 6, 7, 8, 10, 11, 12, 59, 39,
		26, 24, 3, 22, 2, 14, 13, 44, 46, 47
	};

	static char *chibuf[] = {
		"\xE2\x94\x8C","\xE2\x94\xAC","\xE2\x94\x90","\xE2\x96\xA1","\xE3\x80\x88",
		"\xE3\x80\x89","\xE2\x80\xA6","\xE3\x80\x81","\xE3\x80\x82","\xE2\x80\xBB",
		"\xE2\x94\x9C","\xE2\x94\xBC","\xE2\x94\xA4","\xE3\x80\x90","\xE3\x80\x91",
		"\xE2\x97\x87","\xE2\x97\x8B","\xE2\x80\x94","\xE2\x94\x82","\xEF\xBC\x9B",
		"\xEF\xBC\x9A","\xE2\x94\x94","\xE2\x94\xB4","\xE2\x94\x98", "\xCB\x87",
		"\xE3\x80\x8A", "\xE3\x80\x8B" ,"\xE2\x94\x80", "\xEF\xBC\x8C","\xEF\xBC\x8E",
		"\xEF\xBC\x9F"
	};
	static int nSpecial = 31;
	return InternalSpecialSymbol( key, pgdata, nSpecial, keybuf, chibuf );
}
#endif

int SymbolChoice( ChewingData *pgdata, int sel_i )
{
	int kbtype;
	int i;
	int symbol_type;
	int key;

	if ( ! pgdata->static_data.symbol_table && pgdata->choiceInfo.isSymbol != 3 )
		return ZUIN_ABSORB;

	if ( pgdata->choiceInfo.isSymbol == 1 && 
			0 == pgdata->static_data.symbol_table[sel_i]->nSymbols )
		symbol_type = 2;
	else
		symbol_type = pgdata->choiceInfo.isSymbol;

	/* level one, symbol category */
	if ( symbol_type == 1 ) {
		ChoiceInfo* pci = &pgdata->choiceInfo;
		AvailInfo* pai = &pgdata->availInfo;

		/* Display all symbols in this category */
		pci->nTotalChoice = 0;
		for ( i = 0; i < pgdata->static_data.symbol_table[ sel_i ]->nSymbols; i++ ) {
			u8tou32cpy( pci->totalChoiceStr[ pci->nTotalChoice ],
				    pgdata->static_data.symbol_table[ sel_i ]->symbols[ i ],
				    1 );
			pci->nTotalChoice++;
		}
		pai->avail[ 0 ].len = 1;
		pai->avail[ 0 ].id = -1;  
		pai->nAvail = 1;
		pai->currentAvail = 0;
		pci->nChoicePerPage = pgdata->config.candPerPage;
		pci->nPage = CEIL_DIV( pci->nTotalChoice, pci->nChoicePerPage );
		pci->pageNo = 0;
		pci->isSymbol = 2;
	}
	else { /* level 2 symbol or OpenSymbolChoice */
		/* TODO: FIXME, this part is buggy! */
		if ( symbol_type == 2 ) {
			memmove(
				&( pgdata->chiSymbolBuf[ pgdata->chiSymbolCursor + 1 ] ),
				&( pgdata->chiSymbolBuf[ pgdata->chiSymbolCursor ] ),
				sizeof( uint32_t ) * ( pgdata->chiSymbolBufLen - pgdata->chiSymbolCursor ) );
		}
		pgdata->chiSymbolBuf[ pgdata->chiSymbolCursor ] =
			pgdata->choiceInfo.totalChoiceStr[ sel_i ][ 0 ];

		/* This is very strange */
		char symbol[ MAX_UTF8_SIZE ];
		u32tou8( pgdata->choiceInfo.totalChoiceStr[ sel_i ][ 0 ], symbol );
		key = FindSymbolKey( symbol );
		pgdata->symbolKeyBuf[ pgdata->chiSymbolCursor ] = key ? key : '0';

		pgdata->bUserArrCnnct[ PhoneSeqCursor( pgdata ) ] = 0;
		ChoiceEndChoice(pgdata);
		/* Don't forget the kbtype */
		kbtype = pgdata->zuinData.kbtype;
		memset( &( pgdata->zuinData ), 0, sizeof( ZuinData ) );
		pgdata->zuinData.kbtype = kbtype;

		if ( symbol_type == 2 ) {
			pgdata->chiSymbolBufLen++;
			pgdata->chiSymbolCursor ++ ; 
			if ( ! pgdata->config.bAutoShiftCur ) {
				/* No action */
			}
		}
		else if ( symbol_type == 3 ) { /* OpenSymbolChoice */
			/* No action */
		}
		pgdata->choiceInfo.isSymbol = 0;
	}
	return ZUIN_ABSORB;
}

int SymbolInput( int key, ChewingData *pgdata )
{
	if ( isprint( (char) key ) && /* other character was ignored */
	     (pgdata->chiSymbolBufLen < MAX_PHONE_SEQ_LEN) ) { /* protect the buffer */
		memmove(
			&( pgdata->chiSymbolBuf[ pgdata->chiSymbolCursor + 1 ] ),
			&( pgdata->chiSymbolBuf[ pgdata->chiSymbolCursor ] ),
			sizeof( uint32_t ) * ( pgdata->chiSymbolBufLen - pgdata->chiSymbolCursor ) );

		pgdata->chiSymbolBuf[ pgdata->chiSymbolCursor ] = key;

		/* Save Symbol Key */
		memmove( &( pgdata->symbolKeyBuf[ pgdata->chiSymbolCursor + 1 ] ),
			&( pgdata->symbolKeyBuf[ pgdata->chiSymbolCursor ] ),
			sizeof( pgdata->symbolKeyBuf[ 0 ] ) * 
			( pgdata->chiSymbolBufLen - pgdata->chiSymbolCursor ) );
			pgdata->symbolKeyBuf[ pgdata->chiSymbolCursor ] = toupper( key );

		pgdata->bUserArrCnnct[ PhoneSeqCursor( pgdata ) ] = 0;
		pgdata->chiSymbolCursor++;
		pgdata->chiSymbolBufLen++;
		return SYMBOL_KEY_OK;
	}
	return SYMBOL_KEY_ERROR;
}

static int CompInterval( const IntervalType *a, const IntervalType *b )
{
	int cmp = a->from - b->from;
	if ( cmp )
		return cmp;
	return ( a->to - b->to );
}

static int FindIntervalFrom( int from, IntervalType inte[], int nInte )
{
	int i;

	for ( i = 0; i < nInte; i++ )
		if ( inte[ i ].from == from )
			return i;
	return -1;
}

int WriteChiSymbolToBuf( uint32_t csBuf[], int csBufLen, ChewingData *pgdata )
{
	int i;

	for ( i = 0 ; i < csBufLen; i++ ) {
		if ( ChewingIsChiAt( i, pgdata ) ) {
			csBuf[ i ] = pgdata->phrOut.chiBuf[ i ];
		} else {
			csBuf[ i ] = pgdata->chiSymbolBuf[ i ];
		}
	}
	return 0;
}

static int CountReleaseNum( ChewingData *pgdata )
{
	int remain, i;

	/* reserve ZUIN_SIZE positions for Zuin */
	remain = pgdata->config.maxChiSymbolLen - (pgdata->chiSymbolBufLen + ZUIN_SIZE);
	if ( remain > 0 )
		return 0;

	qsort(
		pgdata->preferInterval, 
		pgdata->nPrefer, 
		sizeof( IntervalType ),
		(CompFuncType) CompInterval ); 

	if ( ! ChewingIsChiAt( 0, pgdata ) ) {
		for ( i = 0; i < pgdata->chiSymbolCursor; ++i ) {
			if ( ChewingIsChiAt( i, pgdata ) ) {
				break;
			}
		}
		return i;
	}
	
	i = FindIntervalFrom( 0, pgdata->preferInterval, pgdata->nPrefer );
	if ( i >= 0 ) {
		return ( pgdata->preferInterval[ i ].to - pgdata->preferInterval[ i ].from ); 
	}

	return 1;
}

static void KillFromLeft( ChewingData *pgdata, int nKill )
{
	int i;

	for ( i = 0; i < nKill; i++ )
		ChewingKillChar( pgdata, 0, DECREASE_CURSOR );
}

void CleanAllBuf( ChewingData *pgdata )
{
	/* 1 */
	pgdata->nPhoneSeq = 0 ;
	memset( pgdata->phoneSeq, 0, sizeof( pgdata->phoneSeq ) );
	/* 2 */
	pgdata->chiSymbolBufLen = 0;
	memset( pgdata->chiSymbolBuf, 0, sizeof( pgdata->chiSymbolBuf ) );
	/* 3 */
	memset( pgdata->bUserArrBrkpt, 0, sizeof( pgdata->bUserArrBrkpt ) );
	/* 4 */
	pgdata->nSelect = 0;
	/* 5 */
	pgdata->chiSymbolCursor = 0;
	/* 6 */
	memset( pgdata->bUserArrCnnct, 0, sizeof( pgdata->bUserArrCnnct ) );

	pgdata->phrOut.nNumCut = 0;

	memset( pgdata->symbolKeyBuf, 0, sizeof( pgdata->symbolKeyBuf ) );

	pgdata->nPrefer = 0;
}

int ReleaseChiSymbolBuf( ChewingData *pgdata, ChewingOutput *pgo )
{
	int throwEnd;
	uint16_t bufPhoneSeq[ MAX_PHONE_SEQ_LEN + 1 ];
	char bufWordSeq[ MAX_PHONE_SEQ_LEN * MAX_UTF8_SIZE + 1 ];

	throwEnd = CountReleaseNum( pgdata );

	pgo->nCommitStr = throwEnd;
	if ( throwEnd ) {
		/*
		 * count how many chinese words in "chiSymbolBuf[ 0 .. (throwEnd - 1)]"
		 * And release from "chiSymbolBuf" && "phoneSeq"
		 */
		WriteChiSymbolToBuf( pgo->commitStr, throwEnd, pgdata );

		/* Add to userphrase */
		memcpy( bufPhoneSeq, pgdata->phoneSeq, sizeof( uint16_t ) * throwEnd );
		bufPhoneSeq[ throwEnd ] = (uint16_t) 0;
		u32tou8cpy( bufWordSeq, pgdata->phrOut.chiBuf, 0, throwEnd );
		UserUpdatePhrase( pgdata, bufPhoneSeq, bufWordSeq );

		KillFromLeft( pgdata, throwEnd );
	}
	return throwEnd;
}

static int ChewingIsBreakPoint( int cursor, ChewingData *pgdata )
{
	static char *break_word[] = {
		"\xE6\x98\xAF", "\xE7\x9A\x84", "\xE4\xBA\x86", "\xE4\xB8\x8D",
		/* 是              的              了              不 */
		"\xE4\xB9\x9F", "\xE8\x80\x8C", "\xE4\xBD\xA0", "\xE6\x88\x91",
		/* 也              而              你              我 */
		"\xE4\xBB\x96", "\xE8\x88\x87", "\xE5\xAE\x83", "\xE5\xA5\xB9",
		/* 他              與              它              她 */
		"\xE5\x85\xB6", "\xE5\xB0\xB1", "\xE5\x92\x8C", "\xE6\x88\x96",
		/* 其              就              和              或 */
		"\xE5\x80\x91", "\xE6\x80\xA7", "\xE5\x93\xA1", "\xE5\xAD\x90",
		/* 們              性              員              子 */
		"\xE4\xB8\x8A", "\xE4\xB8\x8B", "\xE4\xB8\xAD", "\xE5\x85\xA7",
		/* 上              下              中              內 */
		"\xE5\xA4\x96", "\xE5\x8C\x96", "\xE8\x80\x85", "\xE5\xAE\xB6",
		/* 外              化              者              家 */
		"\xE5\x85\x92", "\xE5\xB9\xB4", "\xE6\x9C\x88", "\xE6\x97\xA5",
		/* 兒              年              月              日 */
		"\xE6\x99\x82", "\xE5\x88\x86", "\xE7\xA7\x92", "\xE8\xA1\x97",
		/* 時              分              秒              街 */
		"\xE8\xB7\xAF", "\xE6\x9D\x91",
		/* 路              村 */
		"\xE5\x9C\xA8",
		/* 在 */
	};
	char buf[ MAX_UTF8_SIZE + 1 ];
	int i = 0, symbols = 0;
	for ( i = 0; i < cursor; i++ )
		if ( ! ChewingIsChiAt ( i + symbols, pgdata ) )
			symbols++;
	if ( ! ChewingIsChiAt( i + symbols, pgdata ) )
		return 1;
	else {
<<<<<<< HEAD
		u32tou8cpy( buf, pgdata->phrOut.chiBuf, cursor, 1 );
		for ( i = 0; i < sizeof(break_word) / sizeof(break_word[0]); i++ ) {
=======
		ueStrNCpy( buf,
				ueStrSeek( (char *) &pgdata->phrOut.chiBuf, cursor ),
				1, 1 );
		for ( i = 0; (size_t) i < sizeof(break_word) / sizeof(break_word[0]); i++ ) {
>>>>>>> baa12209
			if ( ! strcmp ( buf, break_word[ i ] ) )
				return 1;
		}
	}
	return 0;
}

void AutoLearnPhrase( ChewingData *pgdata )
{
	uint16_t bufPhoneSeq[ MAX_PHONE_SEQ_LEN + 1 ];
	char bufWordSeq[ MAX_PHONE_SEQ_LEN * MAX_UTF8_SIZE + 1 ];
	int i, from, len;
	int prev_pos = 0;
	int pending = 0;

	for ( i = 0; i < pgdata->nPrefer; i++ ) {
		from = pgdata->preferInterval[ i ].from;
		len = pgdata->preferInterval[i].to - from;
		if ( len == 1 && ! ChewingIsBreakPoint( from, pgdata ) ) {
			memcpy( bufPhoneSeq + prev_pos, &pgdata->phoneSeq[ from ], sizeof( uint16_t ) * len );
			bufPhoneSeq[ prev_pos + len ] = (uint16_t) 0;
			u32tou8cpy( ueStrSeek( bufWordSeq, prev_pos ),
				    pgdata->phrOut.chiBuf, from, len );
			prev_pos += len;
			pending = 1;
		}
		else {
			if ( pending ) {
				UserUpdatePhrase( pgdata, bufPhoneSeq, bufWordSeq );
				prev_pos = 0;
				pending = 0;
			}
			memcpy( bufPhoneSeq, &pgdata->phoneSeq[ from ], sizeof( uint16_t ) * len );
			bufPhoneSeq[ len ] = (uint16_t) 0;
			u32tou8cpy( bufWordSeq, pgdata->phrOut.chiBuf,
				    from, len );
			UserUpdatePhrase( pgdata, bufPhoneSeq, bufWordSeq );
		}
	}
	if ( pending ) {
		UserUpdatePhrase( pgdata, bufPhoneSeq, bufWordSeq );
		prev_pos = 0;
		pending = 0;
	}
}

int AddChi( uint16_t phone, ChewingData *pgdata )
{
	int i;
	int cursor = PhoneSeqCursor( pgdata );

	/* shift the selectInterval */
	for ( i = 0; i < pgdata->nSelect; i++ ) {
		if ( pgdata->selectInterval[ i ].from >= cursor ) {
			pgdata->selectInterval[ i ].from++;
			pgdata->selectInterval[ i ].to++;
		}
	}

	/* shift the Brkpt */
	memmove( 
		&( pgdata->bUserArrBrkpt[ cursor + 2 ] ),
		&( pgdata->bUserArrBrkpt[ cursor + 1 ] ),
		sizeof( int ) * ( pgdata->nPhoneSeq - cursor ) );
	memmove(
		&( pgdata->bUserArrCnnct[ cursor + 2 ] ),
		&( pgdata->bUserArrCnnct[ cursor + 1 ] ),
		sizeof( int ) * ( pgdata->nPhoneSeq - cursor ) );

	/* add to phoneSeq */
	memmove(
		&( pgdata->phoneSeq[ cursor + 1 ] ),
		&( pgdata->phoneSeq[ cursor ] ) ,
		sizeof( uint16_t ) * ( pgdata->nPhoneSeq - cursor ) );
	pgdata->phoneSeq[ cursor ] = phone;
	pgdata->nPhoneSeq ++;

	/* add to chiSymbolBuf */
	memmove(
		&( pgdata->chiSymbolBuf[ pgdata->chiSymbolCursor + 1 ] ),
		&( pgdata->chiSymbolBuf[ pgdata->chiSymbolCursor ] ) ,
		sizeof( uint32_t ) * ( pgdata->chiSymbolBufLen - pgdata->chiSymbolCursor ) );
	/* "0" means Chinese word */
	pgdata->chiSymbolBuf[ pgdata->chiSymbolCursor ] = 0;
	pgdata->chiSymbolBufLen++;
	pgdata->chiSymbolCursor++;

	return 0;
}

#ifdef ENABLE_DEBUG
static void ShowChewingData( ChewingData *pgdata )
{
	int i ;

	DEBUG_OUT(
		"nPhoneSeq : %d\n"
		"phoneSeq  : ", 
		pgdata->nPhoneSeq );
	for ( i = 0; i < pgdata->nPhoneSeq; i++ )
		DEBUG_OUT( "%hu ", pgdata->phoneSeq[ i ] );
	DEBUG_OUT(
		"[cursor : %d]\n"
		"nSelect : %d\n"
		"selectStr       selectInterval\n", 
		PhoneSeqCursor( pgdata ),
		pgdata->nSelect );
	for ( i = 0; i < pgdata->nSelect; i++ ) {
		DEBUG_OUT(
			"  %14s%4d%4d\n",
			pgdata->selectStr[ i ], 
			pgdata->selectInterval[ i ].from,
			pgdata->selectInterval[ i ].to );
	}
	
	DEBUG_OUT( "bUserArrCnnct : " );
	for ( i = 0; i <= pgdata->nPhoneSeq; i++ )
		DEBUG_OUT( "%d ", pgdata->bUserArrCnnct[ i ] );
	DEBUG_OUT( "\n" );

	DEBUG_OUT( "bUserArrBrkpt : " );
	for ( i = 0; i <= pgdata->nPhoneSeq; i++ )
		DEBUG_OUT( "%d ", pgdata->bUserArrBrkpt[ i ] );
	DEBUG_OUT( "\n" );

	DEBUG_OUT( "bArrBrkpt     : " );
	for ( i = 0; i <= pgdata->nPhoneSeq; i++ )
		DEBUG_OUT( "%d ", pgdata->bArrBrkpt[ i ] );
	DEBUG_OUT( "\n" );

	DEBUG_OUT( 
		"bChiSym : %d , bSelect : %d , bCaseChange : %d\n",
		pgdata->bChiSym, 
		pgdata->bSelect, 
		pgdata->bCaseChange );
}
#endif

int CallPhrasing( ChewingData *pgdata )
{
	/* set "bSymbolArrBrkpt" && "bArrBrkpt" */
	int i, ch_count = 0;

	memcpy(
		pgdata->bArrBrkpt, 
		pgdata->bUserArrBrkpt, 
		(MAX_PHONE_SEQ_LEN + 1) * sizeof( int ) );
	memset(
		pgdata->bSymbolArrBrkpt, 0, 
		(MAX_PHONE_SEQ_LEN + 1) * sizeof( int ) );

	for ( i = 0; i < pgdata->chiSymbolBufLen; i++ ) {
		if ( ChewingIsChiAt( i, pgdata ) )
			ch_count++;
		else {
			pgdata->bArrBrkpt[ ch_count ] = 1;
			pgdata->bSymbolArrBrkpt[ ch_count ] = 1;
		}
	}

	/* kill select interval */
	for ( i = 0; i < pgdata->nPhoneSeq; i++ ) {
		if ( pgdata->bArrBrkpt[ i ] ) {
			ChewingKillSelectIntervalAcross( i, pgdata );
		}
	}

#ifdef ENABLE_DEBUG
	ShowChewingData(pgdata);
#endif

	/* then phrasing */
	Phrasing( pgdata,
		&( pgdata->phrOut ), pgdata->phoneSeq, pgdata->nPhoneSeq,
		pgdata->selectStr, pgdata->selectInterval, pgdata->nSelect, 
		pgdata->bArrBrkpt, pgdata->bUserArrCnnct );

	/* and then make prefer interval */
	MakePreferInterval( pgdata );

	return 0;
}


static void Union( int set1,int set2, int parent[] )
{
	if ( set1 != set2 )
		parent[ max( set1, set2 ) ] = min( set1, set2 );
}

static int SameSet( int set1,int set2, int parent[] )
{
	while ( parent[ set1 ] != 0 ) {
		set1 = parent[ set1 ];
	}
	while ( parent[ set2 ] != 0 ) {
		set2 = parent[ set2 ];
	}
	return ( set1 == set2 );
}

/* make prefer interval from phrOut->dispInterval */
static void MakePreferInterval( ChewingData *pgdata )
{
	int i, j, set_no;
	int belong_set[ MAX_PHONE_SEQ_LEN + 1 ];
	int parent[ MAX_PHONE_SEQ_LEN + 1 ];

	memset( belong_set, 0 , sizeof( int ) * ( MAX_PHONE_SEQ_LEN + 1 ) );
	memset( parent, 0, sizeof( int ) * ( MAX_PHONE_SEQ_LEN + 1 ) );

	/* for each interval */
	for ( i = 0; i < pgdata->phrOut.nDispInterval; i++ ) {
		for (
			j = pgdata->phrOut.dispInterval[ i ].from;
			j < pgdata->phrOut.dispInterval[ i ].to;
			j++ ) {
			belong_set[ j ] = i + 1;
		}
	}
	set_no = i + 1;
	for ( i = 0; i < pgdata->nPhoneSeq; i++ )
		if ( belong_set[i] == 0 ) 
			belong_set[ i ] = set_no++;

	/* for each connect point */
	for ( i = 1; i < pgdata->nPhoneSeq; i++ ) {
		if ( pgdata->bUserArrCnnct[ i ] ) {
			Union( belong_set[ i - 1 ], belong_set[ i ], parent );
		}
	}

	/* generate new intervals */
	pgdata->nPrefer = 0;
	i = 0;
	while ( i < pgdata->nPhoneSeq ) {
		for ( j = i + 1; j < pgdata->nPhoneSeq; j++ )
			if ( ! SameSet( belong_set[ i ], belong_set[ j ], parent ) )
				break;

		pgdata->preferInterval[ pgdata->nPrefer ].from = i;
		pgdata->preferInterval[ pgdata->nPrefer ].to = j;
		pgdata->nPrefer++;
		i = j;
	}
}

/* for MakeOutput */
static void ShiftInterval( ChewingOutput *pgo, ChewingData *pgdata )
{
	int i, arrPos[ MAX_PHONE_SEQ_LEN ], k = 0, from, len;

	for ( i = 0; i < pgdata->chiSymbolBufLen; i++ ) {
		if ( ChewingIsChiAt( i, pgdata ) ) {
			arrPos[ k++ ] = i;
		}
	}
	arrPos[ k ] = i;

	pgo->nDispInterval = pgdata->nPrefer;
	for ( i = 0; i < pgdata->nPrefer; i++ ) {
		from = pgdata->preferInterval[ i ].from;
		len = pgdata->preferInterval[ i ].to - from;
		pgo->dispInterval[ i ].from = arrPos[ from ];
		pgo->dispInterval[ i ].to = arrPos[ from ] + len;
	}
}

static int MakeOutput( ChewingOutput *pgo, ChewingData *pgdata )
{
	int chiSymbol_i, i ;

	/* fill zero to chiSymbolBuf first */
	memset( pgo->chiSymbolBuf, 0, sizeof( uint32_t ) * MAX_PHONE_SEQ_LEN );

	/* fill chiSymbolBuf */
	for ( 
	        chiSymbol_i = 0;
		chiSymbol_i < pgdata->chiSymbolBufLen; 
		chiSymbol_i ++ ) {
		if ( pgdata->chiSymbolBuf[ chiSymbol_i ] == 0 ) {
			/* is Chinese, then copy from the PhrasingOutput "phrOut" */
			pgo->chiSymbolBuf[ chiSymbol_i ] =
				pgdata->phrOut.chiBuf[ chiSymbol_i ];
		}
		else {
			/* is Symbol */
			pgo->chiSymbolBuf[ chiSymbol_i ] = pgdata->chiSymbolBuf[ chiSymbol_i ];
		}
	}

	/* fill point */
	pgo->PointStart = pgdata->PointStart;
	pgo->PointEnd = pgdata->PointEnd;

	/* fill other fields */
	pgo->chiSymbolBufLen = pgdata->chiSymbolBufLen;
	pgo->chiSymbolCursor = pgdata->chiSymbolCursor;
	
	/* fill zuinBuf */
	if ( pgdata->zuinData.kbtype >= KB_HANYU_PINYIN ) {
		char *p = pgdata->zuinData.pinYinData.keySeq;
		/* 
		 * Copy from old content in zuinBuf
		 * NOTE: No Unicode transformation here.
		 */
		for ( i = 0; i < ZUIN_SIZE; i++) {
			if ( *p ) {
				pgo->zuinBuf[ i ] = u8tou32( p );
				p++;
			} else {
				pgo->zuinBuf[ i ] = 0;
			}
		}
	} else {
		for ( i = 0; i < ZUIN_SIZE; i++ ) { 
			if ( pgdata->zuinData.pho_inx[ i ] != 0 ) {
				/* Here we should use (zhuin_tab[i] + 2) to
				 * skip the 2 space characters at 
				 * zhuin_tab[0] and zhuin_tab[1]. */
				/* TODO: Convert zhuin_tab to uint32_t[] */
				pgo->zuinBuf[ i ] =
					u8tou32( ueStrSeek( (char *) (zhuin_tab[ i ] + 2),
							    pgdata->zuinData.pho_inx[ i ] - 1 ) );
			}
			else
				pgo->zuinBuf[ i ] = 0;
		}
	}

	ShiftInterval( pgo, pgdata );
	memcpy( 
		pgo->dispBrkpt, pgdata->bUserArrBrkpt, 
		sizeof( pgo->dispBrkpt[ 0 ] ) * ( MAX_PHONE_SEQ_LEN + 1 ) );
	pgo->pci = &( pgdata->choiceInfo );
	pgo->bChiSym = pgdata->bChiSym;
	memcpy( pgo->selKey, pgdata->config.selKey, sizeof( pgdata->config.selKey ) );
	pgo->bShowMsg = 0;
	return 0;
}

int MakeOutputWithRtn( ChewingOutput *pgo, ChewingData *pgdata, int keystrokeRtn )
{
	pgo->keystrokeRtn = keystrokeRtn;
	return MakeOutput( pgo, pgdata );
}

void MakeOutputAddMsgAndCleanInterval( ChewingOutput *pgo, ChewingData *pgdata )
{
	pgo->bShowMsg = 1;
	memcpy( pgo->showMsg, pgdata->showMsg,
		sizeof( uint32_t ) * ( pgdata->showMsgLen ) );
	pgo->showMsgLen = pgdata->showMsgLen;
	pgo->nDispInterval = 0;
}

int AddSelect( ChewingData *pgdata, int sel_i )
{
	int length, nSelect, cursor;

	/* save the typing time */
	length = pgdata->availInfo.avail[ pgdata->availInfo.currentAvail ].len;
	nSelect = pgdata->nSelect;

	/* change "selectStr" , "selectInterval" , and "nSelect" of ChewingData */
	u32tou8cpy( pgdata->selectStr[ nSelect ],
		    pgdata->choiceInfo.totalChoiceStr[ sel_i ],
		    0, length );
	cursor = PhoneSeqCursor( pgdata );
	pgdata->selectInterval[ nSelect ].from = cursor;
	pgdata->selectInterval[ nSelect ].to = cursor + length;
	pgdata->nSelect++;
	return 0;
}

int CountSelKeyNum( int key, ChewingData *pgdata )
	/* return value starts from 0.  If less than zero : error key */
{
	int i;

	for ( i = 0; i < MAX_SELKEY; i++ )
		if ( pgdata->config.selKey[ i ] == key )
			return i;
	return -1;
}

int CountSymbols( ChewingData *pgdata, int to )
{
	int chi;
	int i;
	for ( chi = i = 0; i < to; i++ ) {
		if ( ChewingIsChiAt( i, pgdata ) )
			chi++;
	}
	return to - chi;
}

int PhoneSeqCursor( ChewingData *pgdata )
{
	int cursor = pgdata->chiSymbolCursor - CountSymbols( pgdata, pgdata->chiSymbolCursor );
	return cursor > 0 ? cursor : 0;
}

int ChewingIsChiAt( int chiSymbolCursor, ChewingData *pgdata )
{
	/* wch == 0 means Chinese */
	return (
		( chiSymbolCursor < pgdata->chiSymbolBufLen ) &&
		( 0 <= chiSymbolCursor ) &&
		(pgdata->chiSymbolBuf[ chiSymbolCursor ] == 0 ) );
}

void RemoveSelectElement( int i, ChewingData *pgdata )
{
	if ( --pgdata->nSelect == i )
		return;
	pgdata->selectInterval[ i ] = pgdata->selectInterval[ pgdata->nSelect ];
	strcpy( pgdata->selectStr[ i ], pgdata->selectStr[ pgdata->nSelect ] );
}

static int ChewingKillSelectIntervalAcross( int cursor, ChewingData *pgdata )
{
	int i;
	for ( i = 0; i < pgdata->nSelect; i++ ) {
		if ( pgdata->selectInterval[ i ].from < cursor && 
			pgdata->selectInterval[ i ].to > cursor ) {
			RemoveSelectElement( i, pgdata );
			i--;
		}
	}
	return 0;
}

static int KillCharInSelectIntervalAndBrkpt( ChewingData *pgdata, int cursorToKill )
{
	int i; 

	for ( i = 0; i < pgdata->nSelect; i++ ) { 
		if ( pgdata->selectInterval[ i ].from <= cursorToKill && 
			pgdata->selectInterval[ i ].to > cursorToKill ) { 
			RemoveSelectElement( i, pgdata ); 
			i--;      /* the last one was swap to i, we need to recheck i */ 
		} 
		else if( pgdata->selectInterval[ i ].from > cursorToKill ) { 
			pgdata->selectInterval[ i ].from--; 
			pgdata->selectInterval[ i ].to--; 
		} 
	} 
	memmove( 
		&( pgdata->bUserArrBrkpt[ cursorToKill ] ),
		&( pgdata->bUserArrBrkpt[ cursorToKill + 1 ] ),
		sizeof( int ) * ( pgdata->nPhoneSeq - cursorToKill ) );
	memmove( 
		&( pgdata->bUserArrCnnct[ cursorToKill ] ),
		&( pgdata->bUserArrCnnct[ cursorToKill + 1 ] ),
		sizeof( int ) * ( pgdata->nPhoneSeq - cursorToKill ) );

	return 0;
}

int ChewingKillChar(
		ChewingData *pgdata, 
		int chiSymbolCursorToKill, 
		int minus )
{
	int tmp, cursorToKill;
	tmp = pgdata->chiSymbolCursor;
	pgdata->chiSymbolCursor = chiSymbolCursorToKill;
	cursorToKill = PhoneSeqCursor( pgdata ); 
	pgdata->chiSymbolCursor = tmp;
	if ( ChewingIsChiAt( chiSymbolCursorToKill, pgdata ) ) {
		KillCharInSelectIntervalAndBrkpt(pgdata, cursorToKill);
		memmove(
			&( pgdata->phoneSeq[ cursorToKill ] ), 
			&(pgdata->phoneSeq[ cursorToKill + 1 ] ),
			(pgdata->nPhoneSeq - cursorToKill - 1) * sizeof( uint16_t ) );
		pgdata->nPhoneSeq--;
	}
	pgdata->symbolKeyBuf[ chiSymbolCursorToKill ] = 0;
	memmove( 
		& pgdata->chiSymbolBuf[ chiSymbolCursorToKill ],
		& pgdata->chiSymbolBuf[ chiSymbolCursorToKill + 1 ], 
		(pgdata->chiSymbolBufLen - chiSymbolCursorToKill) * sizeof( uint32_t ) );
	pgdata->chiSymbolBufLen--;
	pgdata->chiSymbolCursor -= minus;
	if (pgdata->chiSymbolCursor < 0)
		pgdata->chiSymbolCursor = 0;
	return 0;
}

int IsPreferIntervalConnted( int cursor, ChewingData *pgdata )
{
	int i;

	for ( i = 0; i < pgdata->nPrefer; i++ ) {
		if ( 
			pgdata->preferInterval[ i ].from < cursor &&
			pgdata->preferInterval[ i ].to > cursor ) 
			return 1;
	}
	return 0;
}

static char *symbol_buf[][ 50 ] = {
	{ "0", "\xC3\xB8", 0 },
		/* "ø" */
	{ "[", "\xE3\x80\x8C", "\xE3\x80\x8E", "\xE3\x80\x8A", "\xE3\x80\x88",
		  "\xE3\x80\x90", "\xE3\x80\x94", 0 },
		/* "「", "『", "《", "〈", "【", "〔" */
	{ "]", "\xE3\x80\x8D", "\xE3\x80\x8F", "\xE3\x80\x8B", "\xE3\x80\x89",
		  "\xE3\x80\x91", "\xE3\x80\x95", 0 },
		/* "」", "』", "》", "〉", "】", "〕" */
	{ "{", "\xEF\xBD\x9B", 0 },
		/* "｛" */
	{ "}", "\xEF\xBD\x9D", 0 },
		/* "｝" */
	{ "<", "\xEF\xBC\x8C", "\xE2\x86\x90", 0 },
		/* "，", "←" */
	{ ">", "\xE3\x80\x82", "\xE2\x86\x92", "\xEF\xBC\x8E", 0 },
		/* "。", "→", "．" */
	{ "?", "\xEF\xBC\x9F", "\xC2\xBF", 0 },
		/* "？", "¿" */
	{ "!", "\xEF\xBC\x81", "\xE2\x85\xA0","\xC2\xA1", 0 },
		/* "！", "Ⅰ","¡" */
	{ "@", "\xEF\xBC\xA0", "\xE2\x85\xA1", "\xE2\x8A\x95", "\xE2\x8A\x99",
		  "\xE3\x8A\xA3", "\xEF\xB9\xAB", 0 },
		/* "＠", "Ⅱ", "⊕", "⊙", "㊣", "﹫" */
	{ "#", "\xEF\xBC\x83", "\xE2\x85\xA2", "\xEF\xB9\x9F", 0 },
		/* "＃", "Ⅲ", "﹟" */
	{ "$", "\xEF\xBC\x84", "\xE2\x85\xA3", "\xE2\x82\xAC", "\xEF\xB9\xA9",
		  "\xEF\xBF\xA0", "\xE2\x88\xAE","\xEF\xBF\xA1", "\xEF\xBF\xA5", 0 },
		/* "＄", "Ⅳ", "€", "﹩", "￠", "∮","￡", "￥" */
	{ "%", "\xEF\xBC\x85", "\xE2\x85\xA4", 0 },
		/* "％", "Ⅴ" */
	{ "^", "\xEF\xB8\xBF", "\xE2\x85\xA5", "\xEF\xB9\x80", "\xEF\xB8\xBD",
		  "\xEF\xB8\xBE", 0 },
		/* "︿", "Ⅵ", "﹀", "︽", "︾" */
	{ "&", "\xEF\xBC\x86", "\xE2\x85\xA6", "\xEF\xB9\xA0", 0 },
		/* "＆", "Ⅶ", "﹠" */
	{ "*", "\xEF\xBC\x8A", "\xE2\x85\xA7", "\xC3\x97", "\xE2\x80\xBB",
		  "\xE2\x95\xB3", "\xEF\xB9\xA1", "\xE2\x98\xAF", "\xE2\x98\x86",
		  "\xE2\x98\x85", 0 },
		/* "＊", "Ⅷ", "×", "※", "╳", "﹡", "☯", "☆", "★" */
	{ "(", "\xEF\xBC\x88", "\xE2\x85\xA8", 0 },
		/* "（", "Ⅸ" */
	{ ")", "\xEF\xBC\x89", "\xE2\x85\xA9", 0 },
		/* "）", "Ⅹ" */
	{ "_", "\xEF\xBC\xBF", "\xE2\x80\xA6", "\xE2\x80\xA5", "\xE2\x86\x90",
		  "\xE2\x86\x92", "\xEF\xB9\x8D", "\xEF\xB9\x89", "\xCB\x8D",
		  "\xEF\xBF\xA3", "\xE2\x80\x93", "\xE2\x80\x94", "\xC2\xAF",
		  "\xEF\xB9\x8A", "\xEF\xB9\x8E", "\xEF\xB9\x8F", "\xEF\xB9\xA3",
		  "\xEF\xBC\x8D", 0 },
		/* "＿", "…", "‥", "←", "→", "﹍", "﹉", "ˍ", "￣"
		 * "–", "—", "¯", "﹊", "﹎", "﹏", "﹣", "－" */
	{ "+", "\xEF\xBC\x8B", "\xC2\xB1", "\xEF\xB9\xA2", 0 },
		/* "＋", "±", "﹢" */
	{ "=", "\xEF\xBC\x9D", "\xE2\x89\x92", "\xE2\x89\xA0", "\xE2\x89\xA1",
		  "\xE2\x89\xA6", "\xE2\x89\xA7", "\xEF\xB9\xA6", 0 },
		/* "＝", "≒", "≠", "≡", "≦", "≧", "﹦" */
	{ "`", "\xE3\x80\x8F", "\xE3\x80\x8E", "\xE2\x80\xB2", "\xE2\x80\xB5", 0 },
		/* "』", "『", "′", "‵" */
	{ "~", "\xEF\xBD\x9E", 0 },
		/* "～" */
	{ ":", "\xEF\xBC\x9A", "\xEF\xBC\x9B", "\xEF\xB8\xB0", "\xEF\xB9\x95", 0 },
		/* "：", "；", "︰", "﹕" */
	{ "\"", "\xEF\xBC\x9B", 0 },
		/* "；" */
	{ "\'", "\xE3\x80\x81", "\xE2\x80\xA6", "\xE2\x80\xA5", 0 },
		/* "、", "…", "‥" */
	{ "\\", "\xEF\xBC\xBC", "\xE2\x86\x96", "\xE2\x86\x98", "\xEF\xB9\xA8", 0 },
		/* "＼", "↖", "↘", "﹨" */
	{ "-", "\xEF\xBC\x8D", "\xEF\xBC\xBF", "\xEF\xBF\xA3", "\xC2\xAF",
		  "\xCB\x8D", "\xE2\x80\x93", "\xE2\x80\x94", "\xE2\x80\xA5",
		  "\xE2\x80\xA6", "\xE2\x86\x90", "\xE2\x86\x92", "\xE2\x95\xB4",
		  "\xEF\xB9\x89", "\xEF\xB9\x8A", "\xEF\xB9\x8D", "\xEF\xB9\x8E",
		  "\xEF\xB9\x8F", "\xEF\xB9\xA3", 0 },
		/* "－", "＿", "￣", "¯", "ˍ", "–", "—", "‥", "…"
		 * "←", "→", "╴", "﹉", "﹊", "﹍", "﹎", "﹏", "﹣" */
	{ "/", "\xEF\xBC\x8F", "\xC3\xB7", "\xE2\x86\x97", "\xE2\x86\x99",
		  "\xE2\x88\x95", 0 },
		/* "／","÷","↗","↙","∕" */
	{ "|", "\xE2\x86\x91", "\xE2\x86\x93", "\xE2\x88\xA3", "\xE2\x88\xA5",
		  "\xEF\xB8\xB1", "\xEF\xB8\xB3", "\xEF\xB8\xB4" ,0 },
		/* "↑", "↓", "∣", "∥", "︱", "︳", "︴" */
	{ "A", "\xC3\x85","\xCE\x91", "\xCE\xB1", "\xE2\x94\x9C", "\xE2\x95\xA0",
		  "\xE2\x95\x9F", "\xE2\x95\x9E", 0 },
		/* "Å","Α", "α", "├", "╠", "╟", "╞" */
	{ "B", "\xCE\x92", "\xCE\xB2","\xE2\x88\xB5", 0 },
		/* "Β", "β","∵" */
	{ "C", "\xCE\xA7", "\xCF\x87", "\xE2\x94\x98", "\xE2\x95\xAF",
		  "\xE2\x95\x9D", "\xE2\x95\x9C", "\xE2\x95\x9B", "\xE3\x8F\x84",
		  "\xE2\x84\x83", "\xE3\x8E\x9D", "\xE2\x99\xA3", "\xC2\xA9", 0 },
		/* "Χ", "χ", "┘", "╯", "╝", "╜", "╛"
		 * "㏄", "℃", "㎝", "♣", "©" */
	{ "D", "\xCE\x94", "\xCE\xB4", "\xE2\x97\x87", "\xE2\x97\x86",
		  "\xE2\x94\xA4", "\xE2\x95\xA3", "\xE2\x95\xA2", "\xE2\x95\xA1",
		  "\xE2\x99\xA6", 0 },
		/* "Δ", "δ", "◇", "◆", "┤", "╣", "╢", "╡","♦" */
	{ "E", "\xCE\x95", "\xCE\xB5", "\xE2\x94\x90", "\xE2\x95\xAE",
		  "\xE2\x95\x97", "\xE2\x95\x93", "\xE2\x95\x95", 0 },
		/* "Ε", "ε", "┐", "╮", "╗", "╓", "╕" */
	{ "F", "\xCE\xA6", "\xCF\x88", "\xE2\x94\x82", "\xE2\x95\x91",
		  "\xE2\x99\x80", 0 },
		/* "Φ", "ψ", "│", "║", "♀" */
	{ "G", "\xCE\x93", "\xCE\xB3", 0 },
		/* "Γ", "γ" */
	{ "H", "\xCE\x97", "\xCE\xB7","\xE2\x99\xA5", 0 },
		/* "Η", "η","♥" */
	{ "I", "\xCE\x99", "\xCE\xB9", 0 },
		/* "Ι", "ι" */
	{ "J", "\xCF\x86", 0 },
		/* "φ" */
	{ "K", "\xCE\x9A", "\xCE\xBA","\xE3\x8E\x9E", "\xE3\x8F\x8E", 0 },
		/* "Κ", "κ","㎞", "㏎" */
	{ "L", "\xCE\x9B", "\xCE\xBB","\xE3\x8F\x92", "\xE3\x8F\x91", 0 },
		/* "Λ", "λ","㏒", "㏑" */
	{ "M", "\xCE\x9C", "\xCE\xBC", "\xE2\x99\x82", "\xE2\x84\x93",
		  "\xE3\x8E\x8E", "\xE3\x8F\x95", "\xE3\x8E\x9C","\xE3\x8E\xA1", 0 },
		/* "Μ", "μ", "♂", "ℓ", "㎎", "㏕", "㎜","㎡" */
	{ "N", "\xCE\x9D", "\xCE\xBD","\xE2\x84\x96", 0 },
		/* "Ν", "ν","№" */
	{ "O", "\xCE\x9F", "\xCE\xBF", 0 },
		/* "Ο", "ο" */
	{ "P", "\xCE\xA0", "\xCF\x80", 0 },
		/* "Π", "π" */
	{ "Q", "\xCE\x98", "\xCE\xB8","\xD0\x94","\xE2\x94\x8C", "\xE2\x95\xAD",
		  "\xE2\x95\x94", "\xE2\x95\x93", "\xE2\x95\x92", 0 },
		/* "Θ", "θ","Д","┌", "╭", "╔", "╓", "╒" */
	{ "R", "\xCE\xA1", "\xCF\x81", "\xE2\x94\x80", "\xE2\x95\x90" ,"\xC2\xAE" , 0 },
		/* "Ρ", "ρ", "─", "═" ,"®" */
	{ "S", "\xCE\xA3", "\xCF\x83", "\xE2\x88\xB4", "\xE2\x96\xA1",
		  "\xE2\x96\xA0", "\xE2\x94\xBC", "\xE2\x95\xAC", "\xE2\x95\xAA",
		  "\xE2\x95\xAB", "\xE2\x88\xAB", "\xC2\xA7", "\xE2\x99\xA0", 0 },
		/* "Σ", "σ", "∴", "□", "■", "┼", "╬", "╪", "╫"
		 * "∫", "§", "♠" */
	{ "T", "\xCE\xA4", "\xCF\x84", "\xCE\xB8", "\xE2\x96\xB3", "\xE2\x96\xB2",
		  "\xE2\x96\xBD", "\xE2\x96\xBC", "\xE2\x84\xA2", "\xE2\x8A\xBF",
		  "\xE2\x84\xA2", 0 },
		/* "Τ", "τ","θ","△","▲","▽","▼","™","⊿", "™" */
	{ "U", "\xCE\xA5", "\xCF\x85","\xCE\xBC","\xE2\x88\xAA", "\xE2\x88\xA9", 0 },
		/* "Υ", "υ","μ","∪", "∩" */
	{ "V", "\xCE\xBD", 0 },
	{ "W", "\xE2\x84\xA6", "\xCF\x89", "\xE2\x94\xAC", "\xE2\x95\xA6",
		  "\xE2\x95\xA4", "\xE2\x95\xA5", 0 },
		/* "Ω", "ω", "┬", "╦", "╤", "╥" */
	{ "X", "\xCE\x9E", "\xCE\xBE", "\xE2\x94\xB4", "\xE2\x95\xA9",
		  "\xE2\x95\xA7", "\xE2\x95\xA8", 0 },
		/* "Ξ", "ξ", "┴", "╩", "╧", "╨" */
	{ "Y", "\xCE\xA8", 0 },
		/* "Ψ" */
	{ "Z", "\xCE\x96", "\xCE\xB6", "\xE2\x94\x94", "\xE2\x95\xB0",
		  "\xE2\x95\x9A", "\xE2\x95\x99", "\xE2\x95\x98", 0 },
		/* "Ζ", "ζ", "└", "╰", "╚", "╙", "╘" */
};

static int FindSymbolKey( const char *symbol )
{
	unsigned int i;
	char **buf;
	for ( i = 0; i < sizeof( symbol_buf ) / sizeof( symbol_buf[ 0 ] ); ++i ) {
		for ( buf = symbol_buf[ i ]; *buf; ++buf )	{
			if (  0 == strcmp( *buf, symbol ) )
				return *symbol_buf[ i ][ 0 ];
		}
	}
	return 0;
}

int OpenSymbolChoice( ChewingData *pgdata )
{
	int i, symbol_buf_len = sizeof( symbol_buf ) / sizeof( symbol_buf[ 0 ] );
	char **pBuf;
	ChoiceInfo *pci = &( pgdata->choiceInfo );
	pci->oldChiSymbolCursor = pgdata->chiSymbolCursor;

	/* see if there is some word in the cursor position */
	if ( pgdata->chiSymbolCursor == pgdata->chiSymbolBufLen )
		pgdata->chiSymbolCursor--;
	if ( pgdata->symbolKeyBuf[ pgdata->chiSymbolCursor ] == '1' ) {
		pgdata->bSelect = 1;
		HaninSymbolInput( pgdata );
		return 0;
	}
	for ( i = 0; i < symbol_buf_len; i++ ) {
		if ( symbol_buf[ i ][ 0 ][ 0 ] == 
				pgdata->symbolKeyBuf[ pgdata->chiSymbolCursor ] ) {
			pBuf = symbol_buf[i];
			break;
		}
	}
	if ( i == symbol_buf_len ) {
		ChoiceEndChoice( pgdata );
		return 0;
	}
	pci->nTotalChoice = 0;
	for ( i = 1; pBuf[ i ]; i++ ) {
		u8tou32cpy( pci->totalChoiceStr[ pci->nTotalChoice ],
			    pBuf[ i ], ueStrLen( pBuf[i] ) );
		pci->totalChoiceStr[ pci->nTotalChoice ][ ueStrLen( pBuf[i] ) ] = 0;
		pci->nTotalChoice++; 
	}

	pci->nChoicePerPage = pgdata->config.candPerPage;
	pci->nPage = CEIL_DIV( pci->nTotalChoice, pci->nChoicePerPage );
	pci->pageNo = 0;
	pci->isSymbol = 3;

	pgdata->bSelect = 1;
	pgdata->availInfo.nAvail = 1;
	pgdata->availInfo.currentAvail = 0;
	pgdata->availInfo.avail[ 0 ].id = -1;
	pgdata->availInfo.avail[ 0 ].len = 1;     
	return 0;
}

int InitSymbolTable( ChewingData *pgdata, const char *prefix )
{
	const char DIRPATH_SEP_FILENAME[] = "%s" PLAT_SEPARATOR "%s";
	FILE *file;
	char filename[ PATH_MAX ];
	char line[512];
	char *category_end;
	char *symbols, *symbols_end, *symbol;
	SymbolEntry* tmp_tab[ 100 ];
	int len = 0, i;

	pgdata->static_data.n_symbol_entry = 0;
	pgdata->static_data.symbol_table = NULL;
	memset(line, 0, 512);

	sprintf( filename, DIRPATH_SEP_FILENAME, prefix, SYMBOL_TABLE_FILE );
	file = fopen( filename, "r" );

	if ( ! file )
		return 0;

	while ( fgets( line, ( sizeof( line ) / sizeof( char ) ), file ) ) {
		if ( pgdata->static_data.n_symbol_entry >=
				(sizeof(tmp_tab) / sizeof( SymbolEntry * ) ) )
			break;
		category_end = strpbrk( line, "=\r\n" );
		if ( category_end ) {
			symbols = category_end + 1;
			symbols_end = strpbrk( symbols, "\r\n" );
			if ( symbols_end ) {
				*symbols_end = '\0';
				len = ueStrLen( symbols );
				tmp_tab[ pgdata->static_data.n_symbol_entry ] =
					ALC( SymbolEntry, sizeof( SymbolEntry ) +
						(len - 1) * (MAX_UTF8_SIZE + 1) );
				tmp_tab[ pgdata->static_data.n_symbol_entry ]->nSymbols = len;
				symbol = symbols;
				for( i = 0; i < len; ++i ) {
					ueStrNCpy(
						tmp_tab[ pgdata->static_data.n_symbol_entry ]->symbols[ i ],
						symbol, 1, 1 );
					symbol += ueBytesFromChar( symbol[ 0 ] );
				}
			}
			else {
				tmp_tab[ pgdata->static_data.n_symbol_entry ] =
					ALC( SymbolEntry,
						sizeof( SymbolEntry ) -
						( MAX_UTF8_SIZE + 1 ) );
				tmp_tab[ pgdata->static_data.n_symbol_entry ]->nSymbols = 0;
			}
			*category_end = '\0';
			ueStrNCpy(
				tmp_tab[ pgdata->static_data.n_symbol_entry ]->category,
				line,
				MAX_PHRASE_LEN, 1 );
			++pgdata->static_data.n_symbol_entry;
		}
	}
	pgdata->static_data.symbol_table = ALC( SymbolEntry*,  pgdata->static_data.n_symbol_entry );
	memcpy( pgdata->static_data.symbol_table, tmp_tab, pgdata->static_data.n_symbol_entry * sizeof( SymbolEntry *) );
	fclose( file );
	return 1;
}

void TerminateSymbolTable( ChewingData *pgdata )
{
	unsigned int i;
	if ( pgdata->static_data.symbol_table ) {
		for ( i = 0; i < pgdata->static_data.n_symbol_entry; ++i )
			free( pgdata->static_data.symbol_table[ i ] );
		free( pgdata->static_data.symbol_table );
		pgdata->static_data.n_symbol_entry = 0;
		pgdata->static_data.symbol_table = NULL;
	}
}

int InitEasySymbolInput( ChewingData *pgdata, const char *prefix )
{
	const char DIRPATH_SEP_FILENAME[] = "%s" PLAT_SEPARATOR "%s";
	FILE *file;
	char filename[ PATH_MAX ];
	char line[ 512 ];
	char *symbol;
	int len = 0, _index;

	memset(line, 0, 512);

	sprintf( filename, DIRPATH_SEP_FILENAME, prefix, SOFTKBD_TABLE_FILE );
	file = fopen( filename, "r" );

	if ( ! file )
		return 0;

	line[ 0 ] = '\0';
	while ( fgets( line, sizeof( line ) / sizeof( char ), file ) ) {
		if ( '\0' == line[ 0 ] ) {
			break;
		}

		line[ sizeof( line ) / sizeof( char ) - 1] = '\0';
		if ( ' ' != line[ 1 ] ) {
			continue;
		}

		len = strcspn( line, "\r\n\0" );
		line[ len ] = '\0';

		line[ 0 ] = toupper( line[ 0 ] );
		_index = FindEasySymbolIndex( line[ 0 ] );
		if ( -1 == _index ) {
			continue;
		}

		len = ueStrLen( &line[ 2 ] );
		if ( 0 == len || 10 <= len ) {
			continue;
		}

		symbol = ALC( char, 6 * 10 );
		if ( NULL == symbol ) {
			break;
		}
		ueStrNCpy( symbol, &line[ 2 ], 9, 1 );

		if ( NULL != pgdata->static_data.g_easy_symbol_value[ _index] ) {
			free( pgdata->static_data.g_easy_symbol_value[ _index ] );
		}
		pgdata->static_data.g_easy_symbol_value[ _index ] = symbol;
		pgdata->static_data.g_easy_symbol_num[ _index ] = len;
	}
	fclose( file );
	return 1;
}

void TerminateEasySymbolTable( ChewingData *pgdata )
{
	unsigned int i;
	for ( i = 0; i < EASY_SYMBOL_KEY_TAB_LEN / sizeof( char ); ++i ) {
		if ( NULL != pgdata->static_data.g_easy_symbol_value[ i ] ) {
			free( pgdata->static_data.g_easy_symbol_value[ i ] );
			pgdata->static_data.g_easy_symbol_value[ i ] = NULL;
		}
		pgdata->static_data.g_easy_symbol_num[ i ] = 0;
	}
}
<|MERGE_RESOLUTION|>--- conflicted
+++ resolved
@@ -597,15 +597,8 @@
 	if ( ! ChewingIsChiAt( i + symbols, pgdata ) )
 		return 1;
 	else {
-<<<<<<< HEAD
 		u32tou8cpy( buf, pgdata->phrOut.chiBuf, cursor, 1 );
-		for ( i = 0; i < sizeof(break_word) / sizeof(break_word[0]); i++ ) {
-=======
-		ueStrNCpy( buf,
-				ueStrSeek( (char *) &pgdata->phrOut.chiBuf, cursor ),
-				1, 1 );
 		for ( i = 0; (size_t) i < sizeof(break_word) / sizeof(break_word[0]); i++ ) {
->>>>>>> baa12209
 			if ( ! strcmp ( buf, break_word[ i ] ) )
 				return 1;
 		}
