--- conflicted
+++ resolved
@@ -14,18 +14,13 @@
 
 init_database_SOURCES = \
 	init_database.c \
-<<<<<<< HEAD
-	$(top_srcdir)/src/common/chewing-utf8-util.c \
-	$(top_srcdir)/src/common/key2pho.c \
+	$(NULL)
+init_database_LDADD = \
+	$(top_builddir)/src/common/libcommon.la \
 	$(NULL)
 
 dump_database_SOURCES = \
 	dump_database.c \
 	$(top_srcdir)/src/common/chewing-utf8-util.c \
 	$(top_srcdir)/src/common/key2pho.c \
-=======
-	$(NULL)
-init_database_LDADD = \
-	$(top_builddir)/src/common/libcommon.la \
->>>>>>> 99b5df59
 	$(NULL)