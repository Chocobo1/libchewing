/**
 * userphrase.c
 *
 * Copyright (c) 1999, 2000, 2001
 *	Lu-chuan Kung and Kang-pen Chen.
 *	All rights reserved.
 *
 * Copyright (c) 2004, 2006
 *	libchewing Core Team. See ChangeLog for details.
 *
 * See the file "COPYING" for information on usage and redistribution
 * of this file.
 */

#include <assert.h>
#include <stdlib.h>
#include <string.h>
#include <stdio.h>

#include "chewing-utf8-util.h"
#include "dict-private.h"
#include "tree-private.h"
#include "userphrase-private.h"
#include "private.h"
#include "key2pho-private.h"

static int UserBindPhone(
	ChewingData *pgdata,
	int index,
	const uint16_t phoneSeq[],
	int len)
{
	int i;
	int ret;

	assert(pgdata);
	assert(phoneSeq);

	if (len > MAX_PHRASE_LEN) {
		LOG_WARN("phoneSeq length %d > MAX_PHRASE_LEN(%d)", len, MAX_PHRASE_LEN);
		return -1;
	}

	ret = sqlite3_bind_int(
		pgdata->static_data.stmt_userphrase[index],
		BIND_USERPHRASE_LENGTH, len);
	if (ret != SQLITE_OK) {
		LOG_ERROR("sqlite3_bind_int returns %d", ret);
		return ret;
	}

	for (i = 0; i < len; ++i) {
		ret = sqlite3_bind_int(
			pgdata->static_data.stmt_userphrase[index],
			BIND_USERPHRASE_PHONE_0 + i,
			phoneSeq[i]);
		if (ret != SQLITE_OK) {
			LOG_ERROR("sqlite3_bind_int returns %d", ret);
			return ret;
		}
	}

	for (i = len; i < MAX_PHRASE_LEN; ++i) {
		ret = sqlite3_bind_int(
			pgdata->static_data.stmt_userphrase[index],
			BIND_USERPHRASE_PHONE_0 + i,
			0);
		if (ret != SQLITE_OK) {
			LOG_ERROR("sqlite3_bind_int returns %d", ret);
			return ret;
		}
	}

	return SQLITE_OK;
}


/* load the orginal frequency from the static dict */
static int LoadOriginalFreq( ChewingData *pgdata, const uint16_t phoneSeq[], const char wordSeq[], int len )
{
	const TreeType *tree_pos;
	int retval;
	Phrase *phrase = ALC( Phrase, 1 );

	tree_pos = TreeFindPhrase( pgdata, 0, len - 1, phoneSeq );
	if ( tree_pos ) {
		GetPhraseFirst( pgdata, phrase, tree_pos );
		do {
			/* find the same phrase */
			if ( ! strcmp(
				phrase->phrase,
				wordSeq ) ) {
				retval = phrase->freq;
				free( phrase );
				return retval;
			}
		} while ( GetVocabNext( pgdata, phrase ) );
	}

	free( phrase );
	return FREQ_INIT_VALUE;
}

/* find the maximum frequency of the same phrase */
static int LoadMaxFreq(ChewingData *pgdata, const uint16_t phoneSeq[], int len)
{
	const TreeType *tree_pos;
	Phrase *phrase = ALC(Phrase, 1);
	int maxFreq = FREQ_INIT_VALUE;
	int max_userphrase_freq;
	int ret;

	tree_pos = TreeFindPhrase(pgdata, 0, len - 1, phoneSeq);
	if (tree_pos) {
		GetPhraseFirst(pgdata, phrase, tree_pos);
		do {
			if (phrase->freq > maxFreq)
				maxFreq = phrase->freq;
		} while(GetVocabNext(pgdata, phrase));
	}
	free(phrase);

	ret = sqlite3_reset(pgdata->static_data.stmt_userphrase[STMT_USERPHRASE_GET_MAX_FREQ]);
	if (ret != SQLITE_OK) {
		LOG_ERROR("sqlite3_reset returns %d", ret);
		return maxFreq;
	}

	ret = UserBindPhone(pgdata, STMT_USERPHRASE_GET_MAX_FREQ, phoneSeq, len);
	if (ret != SQLITE_OK) {
		LOG_ERROR("UserBindPhone returns %d", ret);
		return maxFreq;
	}

	ret = sqlite3_step(pgdata->static_data.stmt_userphrase[STMT_USERPHRASE_GET_MAX_FREQ]);
	if (ret !=  SQLITE_ROW)
		return maxFreq;

	max_userphrase_freq = sqlite3_column_int(
		pgdata->static_data.stmt_userphrase[STMT_USERPHRASE_GET_MAX_FREQ],
		SQL_STMT_USERPHRASE[STMT_USERPHRASE_GET_MAX_FREQ].column[COLUMN_USERPHRASE_USER_FREQ]);

	if (max_userphrase_freq > maxFreq)
		maxFreq = max_userphrase_freq;

	return maxFreq;
}

/* compute the new updated freqency */
static int UpdateFreq( int freq, int maxfreq, int origfreq, int deltatime )
{
	int delta;

	/* Short interval */
	if ( deltatime < 4000 ) {
		delta = ( freq >= maxfreq ) ?
			min(
				( maxfreq - origfreq ) / 5 + 1,
				SHORT_INCREASE_FREQ ) :
			max(
				( maxfreq - origfreq ) / 5 + 1,
				SHORT_INCREASE_FREQ );
		return min( freq + delta, MAX_ALLOW_FREQ );
	}
	/* Medium interval */
	else if ( deltatime < 50000 ) {
		delta = ( freq >= maxfreq ) ?
			min(
				( maxfreq - origfreq ) / 10 + 1,
				MEDIUM_INCREASE_FREQ ) :
			max(
				( maxfreq - origfreq ) / 10 + 1,
				MEDIUM_INCREASE_FREQ );
		return min( freq + delta, MAX_ALLOW_FREQ );
	}
	/* long interval */
	else {
		delta = max( ( freq - origfreq ) / 5, LONG_DECREASE_FREQ );
		return max( freq - delta, origfreq );
	}
}

static int GetCurrentLifeTime( ChewingData *pgdata )
{
	return pgdata->static_data.new_lifetime;
}

static void LogUserPhrase(
	ChewingData *pgdata,
	const uint16_t phoneSeq[],
	const char wordSeq[],
	int orig_freq,
	int max_freq,
	int user_freq,
	int recent_time)
{
	/* Size of each phone is len("0x1234 ") = 7 */
	char buf[7 * MAX_PHRASE_LEN + 1] = { 0 };
	int i;

	for (i = 0; i < MAX_PHRASE_LEN; ++i) {
		if (phoneSeq[i] == 0)
			break;
		snprintf(buf + 7 * i, 7 + 1, "%#06x ", phoneSeq[i]);
	}

<<<<<<< HEAD
	LOG_INFO( "userphrase %s, phone = %s, orig_freq = %d, max_freq = %d, user_freq = %d, recent_time = %d",
		wordSeq, buf, orig_freq, max_freq, user_freq, recent_time );
=======
	LOG_INFO( "userphrase %s, phone = %s, orig_freq = %d, max_freq = %d, user_freq = %d, recent_time = %d\n",
		wordSeq, buf, orig_freq, max_freq, user_freq, recent_time);
>>>>>>> 6bfae285
}

void UserUpdatePhraseBegin( ChewingData *pgdata )
{
	sqlite3_exec( pgdata->static_data.db, "BEGIN", 0, 0, 0 );
}

int UserUpdatePhrase(ChewingData *pgdata, const uint16_t phoneSeq[], const char wordSeq[])
{
	int ret;
	int action;
	int phone_len;
	int word_len;

	int orig_freq;
	int max_freq;
	int user_freq;
	int recent_time;
	int orig_time;

	assert(pgdata);
	assert(phoneSeq);
	assert(wordSeq);

	phone_len = GetPhoneLen(phoneSeq);
	word_len = ueStrLen(wordSeq);

	if (phone_len != word_len) {
		LOG_WARN("Do not update userphrase because phoneSeq length %d != wordSeq length %d", phone_len, word_len);
		return USER_UPDATE_FAIL;
	}

	if (word_len > MAX_PHRASE_LEN) {
		LOG_WARN("wordSeq length %d > MAX_PHRASE_LEN (%d)", word_len, MAX_PHRASE_LEN);
		return USER_UPDATE_FAIL;
	}

	ret = sqlite3_reset(pgdata->static_data.stmt_userphrase[STMT_USERPHRASE_SELECT_BY_PHONE_PHRASE]);
	if (ret != SQLITE_OK) {
		LOG_ERROR("sqlite3_reset returns %d", ret);
		return USER_UPDATE_FAIL;
	}

	ret = UserBindPhone(pgdata, STMT_USERPHRASE_SELECT_BY_PHONE_PHRASE, phoneSeq, phone_len);
	if (ret != SQLITE_OK) {
		LOG_ERROR("UserBindPhone returns %d", ret);
		return USER_UPDATE_FAIL;
	}

	ret = sqlite3_bind_text(
		pgdata->static_data.stmt_userphrase[STMT_USERPHRASE_SELECT_BY_PHONE_PHRASE],
		BIND_USERPHRASE_PHRASE,
		wordSeq, -1, SQLITE_STATIC);
	if (ret != SQLITE_OK) {
		LOG_ERROR("sqlite3_bind_text returns %d", ret);
		return USER_UPDATE_FAIL;
	}

	recent_time = GetCurrentLifeTime(pgdata);

	ret = sqlite3_step(pgdata->static_data.stmt_userphrase[STMT_USERPHRASE_SELECT_BY_PHONE_PHRASE]);
	if (ret == SQLITE_ROW) {
		action = USER_UPDATE_MODIFY;

		orig_freq = sqlite3_column_int(
			pgdata->static_data.stmt_userphrase[STMT_USERPHRASE_SELECT_BY_PHONE_PHRASE],
			SQL_STMT_USERPHRASE[STMT_USERPHRASE_SELECT_BY_PHONE_PHRASE].column[COLUMN_USERPHRASE_ORIG_FREQ]);

		max_freq = LoadMaxFreq(pgdata, phoneSeq, phone_len);

		user_freq = sqlite3_column_int(
			pgdata->static_data.stmt_userphrase[STMT_USERPHRASE_SELECT_BY_PHONE_PHRASE],
			SQL_STMT_USERPHRASE[STMT_USERPHRASE_SELECT_BY_PHONE_PHRASE].column[COLUMN_USERPHRASE_USER_FREQ]);

		orig_time = sqlite3_column_int(
			pgdata->static_data.stmt_userphrase[STMT_USERPHRASE_SELECT_BY_PHONE_PHRASE],
			SQL_STMT_USERPHRASE[STMT_USERPHRASE_SELECT_BY_PHONE_PHRASE].column[COLUMN_USERPHRASE_TIME]);

		user_freq = UpdateFreq(user_freq, max_freq, orig_freq, recent_time - orig_time);
	} else {
		action = USER_UPDATE_INSERT;

		orig_freq = LoadOriginalFreq(pgdata, phoneSeq, wordSeq, word_len);
		max_freq = LoadMaxFreq(pgdata, phoneSeq, phone_len);
		user_freq = orig_freq;
	}

	ret = sqlite3_reset(pgdata->static_data.stmt_userphrase[STMT_USERPHRASE_UPSERT]);
	if (ret != SQLITE_OK) {
		LOG_ERROR("sqlite3_reset returns %d", ret);
		return USER_UPDATE_FAIL;
	}

	ret = sqlite3_bind_int(
		pgdata->static_data.stmt_userphrase[STMT_USERPHRASE_UPSERT],
		BIND_USERPHRASE_TIME,
		recent_time);
	if (ret != SQLITE_OK) {
		LOG_ERROR("sqlite3_bind_int returns %d", ret);
		return USER_UPDATE_FAIL;
	}

	ret = sqlite3_bind_int(
		pgdata->static_data.stmt_userphrase[STMT_USERPHRASE_UPSERT],
		BIND_USERPHRASE_USER_FREQ,
		user_freq);
	if (ret != SQLITE_OK) {
		LOG_ERROR("sqlite3_bind_int returns %d", ret);
		return USER_UPDATE_FAIL;
	}

	ret = sqlite3_bind_int(
		pgdata->static_data.stmt_userphrase[STMT_USERPHRASE_UPSERT],
		BIND_USERPHRASE_MAX_FREQ,
		max_freq);
	if (ret != SQLITE_OK) {
		LOG_ERROR("sqlite3_bind_int returns %d", ret);
		return USER_UPDATE_FAIL;
	}

	ret = sqlite3_bind_int(
		pgdata->static_data.stmt_userphrase[STMT_USERPHRASE_UPSERT],
		BIND_USERPHRASE_ORIG_FREQ,
		orig_freq);
	if (ret != SQLITE_OK) {
		LOG_ERROR("sqlite3_bind_int returns %d", ret);
		return USER_UPDATE_FAIL;
	}

	ret = UserBindPhone(pgdata, STMT_USERPHRASE_UPSERT, phoneSeq, phone_len);
	if (ret != SQLITE_OK) {
		LOG_ERROR("UserBindPhone returns %d", ret);
		return USER_UPDATE_FAIL;
	}

	ret = sqlite3_bind_text(
		pgdata->static_data.stmt_userphrase[STMT_USERPHRASE_UPSERT],
		BIND_USERPHRASE_PHRASE,
		wordSeq, -1, SQLITE_STATIC);
	if (ret != SQLITE_OK) {
		LOG_ERROR("sqlite3_bind_text returns %d", ret);
		return USER_UPDATE_FAIL;
	}

	ret = sqlite3_step(pgdata->static_data.stmt_userphrase[STMT_USERPHRASE_UPSERT]);
	if (ret != SQLITE_DONE) {
		LOG_ERROR("sqlite3_step returns %d", ret);
		return USER_UPDATE_FAIL;
	}

	LogUserPhrase(pgdata, phoneSeq, wordSeq, orig_freq, max_freq, user_freq, recent_time);

	return action;
}

void UserUpdatePhraseEnd( ChewingData *pgdata )
{
	sqlite3_exec( pgdata->static_data.db, "END", 0, 0, 0 );
}

void UserRemovePhrase(ChewingData *pgdata, const uint16_t phoneSeq[], const char wordSeq[])
{
	int ret;
	int len;

	assert(pgdata);
	assert(phoneSeq);
	assert(wordSeq);

	ret = sqlite3_reset(pgdata->static_data.stmt_userphrase[STMT_USERPHRASE_DELETE]);
	if (ret != SQLITE_OK) {
		LOG_ERROR("sqlite3_reset returns %d", ret);
		return;
	}

	len = GetPhoneLen(phoneSeq);
	ret = UserBindPhone(
		pgdata, STMT_USERPHRASE_DELETE, phoneSeq, len);
	if (ret != SQLITE_OK) {
		LOG_ERROR("UserBindPhone returns %d", ret);
		return;
	}

	ret = sqlite3_bind_text(
		pgdata->static_data.stmt_userphrase[STMT_USERPHRASE_DELETE],
		BIND_USERPHRASE_PHRASE,
		wordSeq, -1, SQLITE_STATIC);
	if (ret != SQLITE_OK) {
		LOG_ERROR("sqlite3_bind_text returns %d", ret);
		return;
	}

	ret = sqlite3_step(pgdata->static_data.stmt_userphrase[STMT_USERPHRASE_DELETE]);
	if (ret != SQLITE_DONE) {
		LOG_ERROR("sqlite3_step returns %d", ret);
		return;
	}
}


UserPhraseData *UserGetPhraseFirst(ChewingData *pgdata, const uint16_t phoneSeq[])
{
	int ret;
	int len;

	assert(pgdata);
	assert(phoneSeq);

	ret = sqlite3_reset(pgdata->static_data.stmt_userphrase[STMT_USERPHRASE_SELECT_BY_PHONE]);
	if (ret != SQLITE_OK) {
		LOG_ERROR("sqlite3_reset returns %d", ret);
		return NULL;
	}

	len = GetPhoneLen(phoneSeq);
	ret = UserBindPhone(pgdata, STMT_USERPHRASE_SELECT_BY_PHONE, phoneSeq, len);
	if (ret != SQLITE_OK) {
		LOG_ERROR("UserBindPhone returns %d", ret);
		return NULL;
	}

	return UserGetPhraseNext(pgdata, phoneSeq);
}

UserPhraseData *UserGetPhraseNext(ChewingData *pgdata, const uint16_t phoneSeq[])
{
	int ret;

	assert(pgdata);
	assert(phoneSeq);

	ret = sqlite3_step(pgdata->static_data.stmt_userphrase[STMT_USERPHRASE_SELECT_BY_PHONE]);
	if (ret !=  SQLITE_ROW) return NULL;

	/* FIXME: shall not remove const here. */
	pgdata->userphrase_data.wordSeq = (char *) sqlite3_column_text(
		pgdata->static_data.stmt_userphrase[STMT_USERPHRASE_SELECT_BY_PHONE],
		SQL_STMT_USERPHRASE[STMT_USERPHRASE_SELECT_BY_PHONE].column[COLUMN_USERPHRASE_PHRASE]);
	pgdata->userphrase_data.phoneSeq = (uint16_t *) phoneSeq;

	pgdata->userphrase_data.recentTime = sqlite3_column_int(
		pgdata->static_data.stmt_userphrase[STMT_USERPHRASE_SELECT_BY_PHONE],
		SQL_STMT_USERPHRASE[STMT_USERPHRASE_SELECT_BY_PHONE].column[COLUMN_USERPHRASE_TIME]);

	pgdata->userphrase_data.userfreq = sqlite3_column_int(
		pgdata->static_data.stmt_userphrase[STMT_USERPHRASE_SELECT_BY_PHONE],
		SQL_STMT_USERPHRASE[STMT_USERPHRASE_SELECT_BY_PHONE].column[COLUMN_USERPHRASE_USER_FREQ]);

	pgdata->userphrase_data.maxfreq = sqlite3_column_int(
		pgdata->static_data.stmt_userphrase[STMT_USERPHRASE_SELECT_BY_PHONE],
		SQL_STMT_USERPHRASE[STMT_USERPHRASE_SELECT_BY_PHONE].column[COLUMN_USERPHRASE_MAX_FREQ]);

	pgdata->userphrase_data.origfreq = sqlite3_column_int(
		pgdata->static_data.stmt_userphrase[STMT_USERPHRASE_SELECT_BY_PHONE],
		SQL_STMT_USERPHRASE[STMT_USERPHRASE_SELECT_BY_PHONE].column[COLUMN_USERPHRASE_ORIG_FREQ]);

	return &pgdata->userphrase_data;
}

void UserGetPhraseEnd(ChewingData *pgdata, const uint16_t phoneSeq[])
{
	/* FIXME: Remove this */
}

void IncreaseLifeTime( ChewingData *pgdata )
{
	++pgdata->static_data.new_lifetime;
}<|MERGE_RESOLUTION|>--- conflicted
+++ resolved
@@ -204,13 +204,8 @@
 		snprintf(buf + 7 * i, 7 + 1, "%#06x ", phoneSeq[i]);
 	}
 
-<<<<<<< HEAD
 	LOG_INFO( "userphrase %s, phone = %s, orig_freq = %d, max_freq = %d, user_freq = %d, recent_time = %d",
 		wordSeq, buf, orig_freq, max_freq, user_freq, recent_time );
-=======
-	LOG_INFO( "userphrase %s, phone = %s, orig_freq = %d, max_freq = %d, user_freq = %d, recent_time = %d\n",
-		wordSeq, buf, orig_freq, max_freq, user_freq, recent_time);
->>>>>>> 6bfae285
 }
 
 void UserUpdatePhraseBegin( ChewingData *pgdata )
