/*
 * mod_aux.c
 *
 * Copyright (c) 2005, 2006, 2008
 *	libchewing Core Team. See ChangeLog for details.
 *
 * See the file "COPYING" for information on usage and redistribution
 * of this file.
 */

/**
 * @file mod_aux.c
 * @brief Auxiliary module
 */

#include <string.h>
#include <stdlib.h>

#include "global.h"
#include "chewing-private.h"
#include "chewing-utf8-util.h"
#include "zuin-private.h"
#include "chewingio.h"
#include "private.h"

/**
 * @param ctx handle to Chewing IM context
 * @retval TRUE if it currnet input state is at the "end-of-a-char"
 */
CHEWING_API int chewing_commit_Check( ChewingContext *ctx )
{
	return (ctx->output->keystrokeRtn & KEYSTROKE_COMMIT);
}

/**
 * @param ctx handle to Chewing IM context
 *
 * retrun current commit string, regardless current input state.
 * Alwasy returns a char pointer, caller must free it.
 */
CHEWING_API char *chewing_commit_String( ChewingContext *ctx )
{
	int i;
	char *s = (char *) calloc(
		1 + ctx->output->nCommitStr,
		sizeof(char) * MAX_UTF8_SIZE );
	char buf[ MAX_UTF8_SIZE ];
	for ( i = 0; i < ctx->output->nCommitStr; i++ ) {
		if ( !u32tou8( ctx->output->commitStr[ i ], buf ) )
			strcat( s, buf );
	}
	return s;
}

CHEWING_API int chewing_buffer_Check( ChewingContext *ctx )
{
	return (ctx->output->chiSymbolBufLen != 0);
}

CHEWING_API int chewing_buffer_Len( ChewingContext *ctx )
{
	return ctx->output->chiSymbolBufLen;
}

CHEWING_API char *chewing_buffer_String( ChewingContext *ctx )
{
	int i;
	char *s = (char *) calloc(
		1 + ctx->output->chiSymbolBufLen,
		sizeof(char) * MAX_UTF8_SIZE );
	char buf[ MAX_UTF8_SIZE ];
	for ( i = 0; i < ctx->output->chiSymbolBufLen; i++ ) {
		if ( !u32tou8( ctx->output->chiSymbolBuf[ i ], buf ) )
			strcat( s, buf );
	}
	return s;
}

/**
 * @param ctx handle to Chewing IM context
 * @param zuin_count pointer to the integer of available Zuin preedit string
 *
 * Always returns a char pointer, caller must free it.
 */
CHEWING_API char *chewing_zuin_String( ChewingContext *ctx, int *zuin_count )
{
	char *s;
	int i;
	if ( zuin_count )
		*zuin_count = 0;
	s = (char*) calloc(
		1 + ZUIN_SIZE,
		MAX_UTF8_SIZE );
	char buf[ MAX_UTF8_SIZE ];
	for ( i = 0; i < ZUIN_SIZE; i++ ) {
		if ( ctx->output->zuinBuf[ i ] ) {
			if ( !u32tou8( ctx->output->zuinBuf[ i ], buf ) )
				strcat( s, buf );
			if ( zuin_count )
				(*zuin_count)++;
		}
	}
	return s;
}

CHEWING_API int chewing_zuin_Check( ChewingContext *ctx )
{
	int ret = 0;
	if ( ctx->output->zuinBuf[ 0 ] ) {
		ret = 1;
	}
	return ret;
}

CHEWING_API int chewing_cursor_Current( ChewingContext *ctx )
{
	return (ctx->output->chiSymbolCursor);
}

CHEWING_API int chewing_cand_CheckDone( ChewingContext *ctx )
{
	return (! ctx->output->pci);
}

CHEWING_API int chewing_cand_TotalPage( ChewingContext *ctx )
{
	return (ctx->output->pci ? ctx->output->pci->nPage : 0);
}

CHEWING_API int chewing_cand_ChoicePerPage( ChewingContext *ctx )
{
	return (ctx->output->pci ? ctx->output->pci->nChoicePerPage : 0);
}

CHEWING_API int chewing_cand_TotalChoice( ChewingContext *ctx )
{
	return (ctx->output->pci ? ctx->output->pci->nTotalChoice : 0);
}

CHEWING_API int chewing_cand_CurrentPage( ChewingContext *ctx )
{
	return (ctx->output->pci ? ctx->output->pci->pageNo : -1);
}

CHEWING_API void chewing_cand_Enumerate( ChewingContext *ctx )
{
	ctx->cand_no = ctx->output->pci->pageNo * ctx->output->pci->nChoicePerPage;
}

CHEWING_API int chewing_cand_hasNext( ChewingContext *ctx )
{
	return (ctx->cand_no < ctx->output->pci->nTotalChoice);	
}

CHEWING_API char *chewing_cand_String( ChewingContext *ctx )
{
	char *s;
<<<<<<< HEAD
	if ( chewing_cand_hasNext( ctx ) ||
	     (ctx->cand_no < ctx->output->pci->nTotalChoice) ) {
		int len = u32len( ctx->output->pci->totalChoiceStr[ ctx->cand_no ] );
		s = ALC( char, MAX_UTF8_SIZE * len +1 );
		u32tou8cpy( s, ctx->output->pci->totalChoiceStr[ ctx->cand_no ],
			    0, len );
=======
	if ( chewing_cand_hasNext( ctx ) ) {
		s = strdup( ctx->output->pci->totalChoiceStr[ ctx->cand_no ] );
>>>>>>> baa12209
		ctx->cand_no++;
	} else {
		s = strdup( "" );
	}
	return s;
}

CHEWING_API void chewing_interval_Enumerate( ChewingContext *ctx )
{
	ctx->it_no = 0;
}

CHEWING_API int chewing_interval_hasNext( ChewingContext *ctx )
{
	return (ctx->it_no < ctx->output->nDispInterval);
}

CHEWING_API void chewing_interval_Get( ChewingContext *ctx, IntervalType *it )
{
	if ( chewing_interval_hasNext( ctx ) ) {
		if ( it ) {
			it->from = ctx->output->dispInterval[ ctx->it_no ].from;
			it->to = ctx->output->dispInterval[ ctx->it_no ].to;
		}
		ctx->it_no++;
	}
}

CHEWING_API int chewing_aux_Check( ChewingContext *ctx )
{
	return (ctx->output->bShowMsg);
}

CHEWING_API int chewing_aux_Length( ChewingContext *ctx )
{
	return (ctx->output->bShowMsg ? ctx->output->showMsgLen : 0);
}

CHEWING_API char *chewing_aux_String( ChewingContext *ctx )
{
	int i;
	char *msg = (char *) calloc(
		1 + ctx->output->showMsgLen,
		sizeof(char) * MAX_UTF8_SIZE );
	char buf[ MAX_UTF8_SIZE ];
	for ( i = 0; i < ctx->output->showMsgLen; ++i ) {
		if ( !u32tou8( ctx->output->showMsg[ i ], buf ) )
			strcat( msg, buf );
	}
	return msg;

}

CHEWING_API int chewing_keystroke_CheckIgnore( ChewingContext *ctx )
{ 
	return (ctx->output->keystrokeRtn & KEYSTROKE_IGNORE);
} 

CHEWING_API int chewing_keystroke_CheckAbsorb( ChewingContext *ctx )
{ 
	return (ctx->output->keystrokeRtn & KEYSTROKE_ABSORB);
}

CHEWING_API int chewing_kbtype_Total( ChewingContext *ctx UNUSED )
{
	return KB_TYPE_NUM;
}

CHEWING_API void chewing_kbtype_Enumerate( ChewingContext *ctx )
{
	ctx->kb_no = 0;
}

CHEWING_API int chewing_kbtype_hasNext( ChewingContext *ctx )
{
	return ctx->kb_no < KB_TYPE_NUM;
}

extern char *kb_type_str[];

CHEWING_API char *chewing_kbtype_String( ChewingContext *ctx )
{
	char *s;
	if ( chewing_kbtype_hasNext( ctx ) ) {
		s = strdup( kb_type_str[ ctx->kb_no ] );
		ctx->kb_no++;
	}
	else {
		s = strdup( "" );
	}
	return s;
}<|MERGE_RESOLUTION|>--- conflicted
+++ resolved
@@ -155,17 +155,11 @@
 CHEWING_API char *chewing_cand_String( ChewingContext *ctx )
 {
 	char *s;
-<<<<<<< HEAD
-	if ( chewing_cand_hasNext( ctx ) ||
-	     (ctx->cand_no < ctx->output->pci->nTotalChoice) ) {
+	if ( chewing_cand_hasNext( ctx ) ) {
 		int len = u32len( ctx->output->pci->totalChoiceStr[ ctx->cand_no ] );
 		s = ALC( char, MAX_UTF8_SIZE * len +1 );
 		u32tou8cpy( s, ctx->output->pci->totalChoiceStr[ ctx->cand_no ],
 			    0, len );
-=======
-	if ( chewing_cand_hasNext( ctx ) ) {
-		s = strdup( ctx->output->pci->totalChoiceStr[ ctx->cand_no ] );
->>>>>>> baa12209
 		ctx->cand_no++;
 	} else {
 		s = strdup( "" );
