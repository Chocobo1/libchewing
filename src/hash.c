/**
 * hash.c
 *
 * Copyright (c) 1999, 2000, 2001
 *	Lu-chuan Kung and Kang-pen Chen.
 *	All rights reserved.
 *
 * Copyright (c) 2004, 2005, 2006, 2007, 2008, 2011
 *	libchewing Core Team. See ChangeLog for details.
 *
 * See the file "COPYING" for information on usage and redistribution
 * of this file.
 */

#include <string.h>
#include <sys/stat.h>
/* ISO C99 Standard: 7.10/5.2.4.2.1 Sizes of integer types */
#include <limits.h>
#include <assert.h>
#include <stdlib.h>
#include <stdio.h>

#include "chewing-utf8-util.h"
#include "hash-private.h"
#include "private.h"
#include "global.h"

int AlcUserPhraseSeq( UserPhraseData *pData, int phonelen, int wordlen )
{
	pData->phoneSeq = ALC( uint16, phonelen + 1 );
	pData->wordSeq = ALC( char, wordlen + 1 );
	return ( pData->phoneSeq && pData->wordSeq );
}

static int PhoneSeqTheSame( const uint16 p1[], const uint16 p2[] )
{
	int i;
	if ( ! p1 || ! p2 )	/* FIXME: should not happend. */
		return 0;

	for ( i = 0; ( p1[ i ] != 0 && p2[ i ] != 0 ); i++ ) {
		if ( p1[ i ] != p2[ i ] )
			return 0;
	}
	if ( p1[ i ] != p2[ i ] )
		return 0;
	return 1;
}

static unsigned int HashFunc( const uint16 phoneSeq[] )
{
	int i, value = 0;

	for ( i = 0; phoneSeq[ i ] != 0; i++ )
		value ^= phoneSeq[ i ];
	return ( value & ( HASH_TABLE_SIZE - 1 ) );
}

HASH_ITEM *HashFindPhonePhrase( ChewingData *pgdata, const uint16 phoneSeq[], HASH_ITEM *pItemLast )
{
	HASH_ITEM *pNow = pItemLast ?
			pItemLast->next :
			pgdata->hashtable[ HashFunc( phoneSeq ) ];
	
	for ( ; pNow; pNow = pNow->next ) 
		if ( PhoneSeqTheSame( pNow->data.phoneSeq, phoneSeq ) )
			return pNow;
	return NULL;
}

HASH_ITEM *HashFindEntry( ChewingData *pgdata, const uint16 phoneSeq[], const char wordSeq[] )
{
	HASH_ITEM *pItem;
	int hashvalue;

	hashvalue = HashFunc( phoneSeq );

	for ( pItem = pgdata->hashtable[ hashvalue ]; pItem ; pItem = pItem->next ) {
		if ( 
			! strcmp( pItem->data.wordSeq, wordSeq ) && 
			PhoneSeqTheSame( pItem->data.phoneSeq, phoneSeq ) ) {
			return pItem;
		}
	}
	return NULL;
}

HASH_ITEM *HashInsert( ChewingData *pgdata, UserPhraseData *pData )
{
	int hashvalue, len;
	HASH_ITEM *pItem;

	pItem = HashFindEntry( pgdata, pData->phoneSeq, pData->wordSeq );
	if ( pItem != NULL )
		return pItem;

	pItem = ALC( HASH_ITEM, 1 );
	if ( ! pItem )
		return NULL;  /* Error occurs */
	len = ueStrLen( pData->wordSeq );
	if ( ! AlcUserPhraseSeq( &( pItem->data ), len, strlen( pData->wordSeq ) ) )
		return NULL; /* Error occurs */

	hashvalue = HashFunc( pData->phoneSeq );
	/* set the new element */
	pItem->next = pgdata->hashtable[ hashvalue ];

	memcpy( &( pItem->data ), pData, sizeof( pItem->data ) );
	pItem->item_index = -1;

	/* set link to the new element */
	pgdata->hashtable[ hashvalue ] = pItem;

	return pItem;
}

#ifdef ENABLE_DEBUG
static void HashItem2String( char *str, HASH_ITEM *pItem )
{
	int i, len;
	char buf[ FIELD_SIZE ];

	sprintf( str, "%s ", pItem->data.wordSeq );
	len = ueStrLen( pItem->data.wordSeq );
	for ( i = 0; i < len; i++ ) {
		sprintf( buf, "%hu ", pItem->data.phoneSeq[ i ] );
		strcat( str, buf );
	}
	sprintf(
		buf, "%d %d %d %d",
		pItem->data.userfreq, pItem->data.recentTime,
		pItem->data.maxfreq, pItem->data.origfreq );
	strcat( str, buf );
}
#endif

/* 
 * capacity of 'str' MUST bigger then FIELD_SIZE !
 */
void HashItem2Binary( char *str, HASH_ITEM *pItem )
{
	int i, phraselen;
	uint16 *pshort;
	unsigned char *puc;

	memset( str, 0, FIELD_SIZE );
	if ( sizeof(int) * 4 + ueStrLen( pItem->data.wordSeq ) * 2 +
	     strlen( pItem->data.wordSeq ) >= FIELD_SIZE ) {
		/* exceed buffer size */
		return;
	}

	/* freq info */
	*(int*) &str[ 0 ] = pItem->data.userfreq;
	*(int*) &str[ 4 ] = pItem->data.recentTime;
	*(int*) &str[ 8 ] = pItem->data.maxfreq;
	*(int*) &str[ 12 ] = pItem->data.origfreq;

	/* phone seq*/
	phraselen = ueStrLen( pItem->data.wordSeq );
	str[ 16 ] = phraselen;
	pshort = (uint16 *) &str[ 17 ];
	for ( i = 0; i < phraselen; i++ ) {
		*pshort = pItem->data.phoneSeq[ i ];
		pshort++;
	}

	/* phrase */
	puc = (unsigned char *) pshort;
	*puc = strlen( pItem->data.wordSeq );
	strcpy( (char *) (puc + 1), pItem->data.wordSeq );
	pItem->data.wordSeq[ (int) *puc ] = '\0';
}

void HashModify( ChewingData *pgdata, HASH_ITEM *pItem )
{
	FILE *outfile;
	char str[ FIELD_SIZE + 1 ];

	outfile = fopen( pgdata->hashfilename, "r+b" );

	/* update "lifetime" */
	fseek( outfile, strlen( BIN_HASH_SIG ), SEEK_SET );
	fwrite( &pgdata->chewing_lifetime, 1, 4, outfile );
#ifdef ENABLE_DEBUG
	sprintf( str, "%d", pgdata->chewing_lifetime );
	DEBUG_OUT( "HashModify-1: '%-75s'\n", str );
	DEBUG_FLUSH;
#endif

	/* update record */
	if ( pItem->item_index < 0 ) {
		fseek( outfile, 0, SEEK_END );
		pItem->item_index =
			( ftell( outfile ) - 4 - strlen( BIN_HASH_SIG ) ) / FIELD_SIZE;
	}
	else {
		fseek( outfile,
			pItem->item_index * FIELD_SIZE + 4 + strlen( BIN_HASH_SIG ),
			SEEK_SET );
	}
#ifdef ENABLE_DEBUG
	HashItem2String( str, pItem );
	DEBUG_OUT( "HashModify-2: '%-75s'\n", str );
	DEBUG_FLUSH;
#endif
	HashItem2Binary( str, pItem );
	fwrite( str, 1, FIELD_SIZE, outfile );
	fflush( outfile );
	fclose( outfile );
}

static int isValidChineseString( char *str )
{
	if ( str == NULL || *str == '\0' ) {
		return 0;
	}
	while ( *str != '\0' )  {
		int len = ueBytesFromChar( (unsigned char) *str );
		if ( len <= 1 ) {
			return 0;
		}
		str += len;
	};
	return 1;
}

/**
 * @return 1, 0 or -1
 * retval 0	end of file
 * retval 1	continue
 * retval -1	ignore this record
 */
int ReadHashItem_bin( const char *srcbuf, HASH_ITEM *pItem, int item_index )
{
	int len, i;
	uint16 *pshort;
	unsigned char recbuf[ FIELD_SIZE ], *puc;

	memcpy( recbuf, srcbuf, FIELD_SIZE );
	memset( pItem, 0, sizeof(HASH_ITEM) );

	/* freq info */
	pItem->data.userfreq = *(int *) &recbuf[ 0 ];
	pItem->data.recentTime = *(int *) &recbuf[ 4 ];
	pItem->data.maxfreq = *(int *) &recbuf[ 8 ];
	pItem->data.origfreq = *(int *) &recbuf[ 12 ];

	/* phone seq, length in num of chi words */
	len = (int) recbuf[ 16 ];
	pItem->data.phoneSeq = ALC( uint16, len + 1 );
	pshort = (uint16 *) &recbuf[ 17 ];
	for ( i = 0; i < len; i++ ) {
		pItem->data.phoneSeq[ i ] = *pshort;
		++pshort;
	}
	pItem->data.phoneSeq[ i ] = 0;

	/* phrase, length in num of bytes */
	puc = (unsigned char *) pshort;
	pItem->data.wordSeq = ALC( char, (*puc) + 1 );
	strcpy( pItem->data.wordSeq, (char *) (puc + 1) );
	pItem->data.wordSeq[ (int) *puc ] = '\0';

	/* Invalid UTF-8 Chinese characters found */
	if ( ! isValidChineseString( pItem->data.wordSeq ) ) {
		goto ignore_corrupted_record;
	}

	/* set item_index */
	pItem->item_index = item_index;

	return 1; /* continue */

ignore_corrupted_record:
	if ( pItem->data.phoneSeq != NULL ) {
		free( pItem->data.phoneSeq );
		pItem->data.phoneSeq = NULL;
	}
	if ( pItem->data.wordSeq != NULL ) {
		free( pItem->data.wordSeq );
		pItem->data.wordSeq = NULL;
	}
	return -1; /* ignore */
}

/**
 * @return 1, 0 or -1
 * retval -1 Ignore bad data item
 */
int ReadHashItem_txt( FILE *infile, HASH_ITEM *pItem, int item_index )
{
	int len, i, word_len;
	char wordbuf[ 64 ];

	/* read wordSeq */
	if ( fscanf( infile, "%s", wordbuf ) != 1 )
		return 0;

	/* Invalid UTF-8 Chinese characters found */
	if ( ! isValidChineseString( wordbuf ) ) {
		fseek( infile, FIELD_SIZE - strlen( wordbuf ) - 1, SEEK_CUR );
		return -1;
	}

	word_len = strlen( wordbuf );
	pItem->data.wordSeq = ALC( char, word_len + 1 );
	strcpy( pItem->data.wordSeq, wordbuf );

	/* read phoneSeq */
	len = ueStrLen( pItem->data.wordSeq );
	pItem->data.phoneSeq = ALC( uint16, len + 1 );
	for ( i = 0; i < len; i++ )
		if ( fscanf( infile, "%hu", &( pItem->data.phoneSeq[ i ] ) ) != 1 )
			return 0;
	pItem->data.phoneSeq[ len ] = 0;

	/* read userfreq & recentTime */
	if ( fscanf( infile, "%d %d %d %d",
	             &(pItem->data.userfreq),
	             &(pItem->data.recentTime),
	             &(pItem->data.maxfreq),
	             &(pItem->data.origfreq) ) != 4 )
		return 0;

	/* set item_index */
	pItem->item_index = item_index;

	return 1;
}

static FILE *open_file_get_length(
		const char *filename, 
		const char *otype, int *size)
{
	FILE *tf = fopen( filename, otype );
	if ( tf == NULL ) {
		return NULL;
	}
	if ( size != NULL ) {
		fseek( tf, 0, SEEK_END );
		*size = ftell( tf );
		fseek( tf, 0, SEEK_SET );
	}
	return tf;
}

char *_load_hash_file( const char *filename, int *size )
{
	int flen;
	char *pd = NULL;
	FILE *tf;

	tf = open_file_get_length( filename, "rb", &flen );
	if ( tf == NULL ) {
		goto err_load_file;
	}
	pd = (char *) malloc( flen );
	if ( pd == NULL ) {
		goto err_load_file;
	}
	if ( fread( pd, flen, 1, tf ) != 1 ) {
		goto err_load_file;
	}
	fclose( tf );
	if ( size != NULL )
		*size = flen;
	return pd;

err_load_file:
	if ( pd != NULL )
		free( pd );
	if ( tf != NULL )
		fclose( tf );
	return NULL;
}

// FIXME: Remove ofliename
static int migrate_hash_to_bin( ChewingData *pgdata, const char *ofilename )
{
	FILE *txtfile;
	char oldname[ 256 ], *dump, *seekdump;
	HASH_ITEM item;
	int item_index, iret, tflen;

	/* allocate dump buffer */
	txtfile = open_file_get_length( ofilename, "r", &tflen );
	if ( txtfile == NULL ) {
		return 0;
	}
	dump = (char *) malloc( tflen * 2 );
	if ( dump == NULL ) {
		fclose( txtfile );
		return 0;
	}
	fscanf( txtfile, "%d", &pgdata->chewing_lifetime );

	/* prepare the bin file */
	seekdump = dump;
	memcpy( seekdump, BIN_HASH_SIG, strlen( BIN_HASH_SIG ) );
	memcpy( seekdump + strlen( BIN_HASH_SIG ),
	        &pgdata->chewing_lifetime,
		sizeof(pgdata->chewing_lifetime) );
	seekdump += strlen( BIN_HASH_SIG ) + sizeof(pgdata->chewing_lifetime);

	/* migrate */
	item_index = 0;
	while ( 1 ) {
		iret = ReadHashItem_txt( txtfile, &item, ++item_index );

		if ( iret == -1 ) {
			--item_index;
			continue;
		}
		else if ( iret==0 )
			break;

		HashItem2Binary( seekdump, &item );
		seekdump += FIELD_SIZE;
		free( item.data.phoneSeq );
		free( item.data.wordSeq );
	};
	fclose( txtfile );

	/* backup as *.old */
	strncpy( oldname, ofilename, sizeof(oldname) );
	strncat( oldname, ".old", sizeof(oldname) );
	oldname[ sizeof(oldname) - 1 ] = '\0';
	PLAT_UNLINK( oldname );
	PLAT_RENAME( ofilename, oldname );

	/* dump new file */
	PLAT_UNLINK( ofilename );
	txtfile = fopen( ofilename, "w+b" );
	fwrite( dump, seekdump - dump, 1, txtfile );
	fflush( txtfile );
	fclose( txtfile );
	free( dump );

	return  1;
}

#if 0
/**
 * Attempt to re-compute lifetime
 */
static int ComputeChewingLifeTime()
{
       HASH_ITEM *item;
       int i, min;
       
       i = 0;

       chewing_lifetime++;
       min = chewing_lifetime;

       while ( hashtable[ i ] ) {
               item = hashtable[ i ];
               while ( item ) {
                       if ( item->data.recentTime < min )
                               min = item->data.recentTime;
                       item = item->next;
               }
               i++;
       }

       chewing_lifetime -= min;
       i = 0;

       while ( hashtable[ i ] ) {
               item = hashtable[ i ];
               while ( item ) {
                       item->data.recentTime -= min;
                       HashModify( item );
                       item = item->next;
               }
               i++;
       }
       return 0;
}
#endif


void TerminateHash( ChewingData *pgdata )
{
	HASH_ITEM *pItem;
	while ( pgdata->pHead ) {
		pItem = pgdata->pHead;
		pgdata->pHead = pItem->next;
		DEBUG_CHECKPOINT();
		free( pItem->data.phoneSeq );
		free( pItem->data.wordSeq );
		free( pItem );
	}
	pgdata->pHead = NULL;
}

int InitHash( ChewingData *pgdata )
{
	HASH_ITEM item, *pItem, *pPool = NULL;
	int item_index, hashvalue, iret, fsize, hdrlen, oldest = INT_MAX;
	char *dump, *seekdump;

	const char *path = getenv( "CHEWING_PATH" );

	/* make sure of write permission */
	if ( path && access( path, W_OK ) == 0 ) {
		sprintf( pgdata->hashfilename, "%s" PLAT_SEPARATOR "%s", path, HASH_FILE );
	} else {
		if ( getenv( "HOME" ) ) {
			sprintf(
				pgdata->hashfilename, "%s%s",
				getenv( "HOME" ), CHEWING_HASH_PATH );
		}
		else {
			sprintf(
				pgdata->hashfilename, "%s%s",
				PLAT_TMPDIR, CHEWING_HASH_PATH );
		}
		PLAT_MKDIR( pgdata->hashfilename );
		strcat( pgdata->hashfilename, PLAT_SEPARATOR );
		strcat( pgdata->hashfilename, HASH_FILE );
	}
<<<<<<< HEAD
	memset( hashtable, 0, sizeof(hashtable) );
=======
	memset( pgdata->hashtable, 0, sizeof( pgdata->hashtable ) );
>>>>>>> 7554e146

open_hash_file:
	dump = _load_hash_file( pgdata->hashfilename, &fsize );
	hdrlen = strlen( BIN_HASH_SIG ) + sizeof(pgdata->chewing_lifetime);
	item_index = 0;
	if ( dump == NULL || fsize < hdrlen ) {
		FILE *outfile;
		outfile = fopen( pgdata->hashfilename, "w+b" );
		if ( ! outfile ) {
			if ( dump ) {
				free( dump );
			}
			return 0;
		}
		pgdata->chewing_lifetime = 0;
		fwrite( BIN_HASH_SIG, 1, strlen( BIN_HASH_SIG ), outfile );
		fwrite( &pgdata->chewing_lifetime, 1,
		                sizeof(pgdata->chewing_lifetime), outfile );
		fclose( outfile );
	}
	else {
		static int is_set_pHead = 0;
		if ( memcmp(dump, BIN_HASH_SIG, strlen(BIN_HASH_SIG)) != 0 ) {
			/* perform migrate from text-based to binary form */
			free( dump );
			if ( ! migrate_hash_to_bin( pgdata, pgdata->hashfilename ) ) {
				return  0;
			}
			goto open_hash_file;
		}

		pgdata->chewing_lifetime = *(int *) (dump + strlen( BIN_HASH_SIG ));
		seekdump = dump + hdrlen;
		fsize -= hdrlen;

		while ( fsize >= FIELD_SIZE ) {
			iret = ReadHashItem_bin( seekdump, &item, item_index++ );
			/* Ignore illegal data */
			if ( iret == -1 ) {
				seekdump += FIELD_SIZE;
				fsize -= FIELD_SIZE;
				--item_index;
				continue;
			}
			else if ( iret == 0 )
				break;

			pItem = ALC( HASH_ITEM, 1 );
			memcpy( pItem, &item, sizeof( HASH_ITEM ) );
			pItem->next = pPool;
			pPool = pItem;
			if ( ! is_set_pHead ) {
				pgdata->pHead = pItem;
				is_set_pHead = 1;
			}

			if ( oldest > pItem->data.recentTime ) {
				oldest = pItem->data.recentTime;
			}

			seekdump += FIELD_SIZE;
			fsize -= FIELD_SIZE;
		}
		free( dump );

		while ( pPool ) {
			pItem = pPool;
			pPool = pItem->next;

			hashvalue = HashFunc( pItem->data.phoneSeq );
			pItem->next = pgdata->hashtable[ hashvalue ];
			pgdata->hashtable[ hashvalue ] = pItem;
			pItem->data.recentTime -= oldest;
		}
		pgdata->chewing_lifetime -= oldest;
	}
	return 1;
}
<|MERGE_RESOLUTION|>--- conflicted
+++ resolved
@@ -521,11 +521,7 @@
 		strcat( pgdata->hashfilename, PLAT_SEPARATOR );
 		strcat( pgdata->hashfilename, HASH_FILE );
 	}
-<<<<<<< HEAD
-	memset( hashtable, 0, sizeof(hashtable) );
-=======
 	memset( pgdata->hashtable, 0, sizeof( pgdata->hashtable ) );
->>>>>>> 7554e146
 
 open_hash_file:
 	dump = _load_hash_file( pgdata->hashfilename, &fsize );
